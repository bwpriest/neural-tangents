# Copyright 2019 Google LLC
#
# Licensed under the Apache License, Version 2.0 (the "License');
# you may not use this file except in compliance with the License.
# You may obtain a copy of the License at
#
#     https://www.apache.org/licenses/LICENSE-2.0
#
# Unless required by applicable law or agreed to in writing, software
# distributed under the License is distributed on an "AS IS" BASIS,
# WITHOUT WARRANTIES OR CONDITIONS OF ANY KIND, either express or implied.
# See the License for the specific language governing permissions and
# limitations under the License.

"""Closed-form NNGP and NTK library.

This library contains layer constructors mimicking those in
`jax.experimental.stax` with similar API apart apart from:

1) Instead of `(init_fn, apply_fn)` tuple, layer constructors return a triple
`(init_fn, apply_fn, kernel_fn)`, where the added `kernel_fn` maps a
`Kernel` to a new `Kernel`, and represents the change in the
analytic NTK and NNGP kernels (`Kernel.nngp`, `Kernel.ntk`). These functions
are chained / stacked together within the `serial` or `parallel`
combinators, similarly to `init_fn` and `apply_fn`.

2) In layers with random weights, NTK parameterization is used by default
(https://arxiv.org/abs/1806.07572, page 3). Standard parameterization
(https://arxiv.org/abs/2001.07301) can be specified for `Conv` and `Dense`
layers by a keyword argument `parameterization`.

3) Some functionality may be missing (e.g. `BatchNorm`), and some may be
present only in our library (e.g. `CIRCULAR` padding, `LayerNorm`,
`GlobalAvgPool`, `GlobalSelfAttention`, flexible batch and channel axes etc.).

Example:
  >>>  from jax import random
  >>>  import neural_tangents as nt
  >>>  from neural_tangents import stax
  >>>
  >>>  key1, key2 = random.split(random.PRNGKey(1), 2)
  >>>  x_train = random.normal(key1, (20, 32, 32, 3))
  >>>  y_train = random.uniform(key1, (20, 10))
  >>>  x_test = random.normal(key2, (5, 32, 32, 3))
  >>>
  >>>  init_fn, apply_fn, kernel_fn = stax.serial(
  >>>      stax.Conv(128, (3, 3)),
  >>>      stax.Relu(),
  >>>      stax.Conv(256, (3, 3)),
  >>>      stax.Relu(),
  >>>      stax.Conv(512, (3, 3)),
  >>>      stax.Flatten(),
  >>>      stax.Dense(10)
  >>>  )
  >>>
  >>>  predict_fn = nt.predict.gradient_descent_mse_ensemble(kernel_fn, x_train,
  >>>                                                        y_train)
  >>>
  >>>  # (5, 10) np.ndarray NNGP test prediction
  >>>  y_test_nngp = predict_fn(x_test=x_test, get='nngp')
  >>>
  >>>  # (5, 10) np.ndarray NTK prediction
  >>>  y_test_ntk = predict_fn(x_test=x_test, get='ntk')
"""


import enum
import functools
import operator as op
import string
<<<<<<< HEAD
import types
from typing import Tuple, List, Optional, Iterable, Callable, Union
=======
from typing import Union, Tuple, Callable, Iterable, Dict, List, Optional
>>>>>>> 156a4f79
import warnings

import frozendict
from jax import lax
from jax import linear_util as lu
from jax import numpy as np
from jax import ops
from jax import random
from jax.abstract_arrays import ShapedArray
from jax.api_util import flatten_fun
import jax.experimental.stax as ostax
import jax.interpreters.partial_eval as pe
from jax.lib import xla_bridge
from jax.scipy.special import erf
from jax.tree_util import tree_map, tree_flatten, tree_unflatten
from neural_tangents.utils import utils
from neural_tangents.utils.kernel import Kernel
from neural_tangents.utils.typing import InitFn, AnalyticKernelFn, \
  LayerKernelFn, InternalLayer, Layer, Kernels, Shapes, Axes


# Enums


class Padding(enum.Enum):
  """Type of padding in pooling and convolutional layers."""
  CIRCULAR = 'CIRCULAR'
  SAME = 'SAME'
  VALID = 'VALID'


class Pooling(enum.Enum):
  """Type of pooling in pooling layers."""
  AVG = 'AVG'
  SUM = 'SUM'


# Decorators


def layer(layer_fn: Callable[..., InternalLayer]) -> Callable[..., Layer]:
  """A convenience decorator to be added to all public layers like `Relu` etc.

  Makes the `kernel_fn` of the layer work with both input `np.ndarray`
  (when the layer is the first one applied to inputs), and with `Kernel` for
  intermediary layers. Also adds optional arguments to the `kernel_fn` to
  allow specifying the computation and returned results with more flexibility.

  Args:
    layer_fn: Layer function returning triple `(init_fn, apply_fn, kernel_fn)`.

  Returns:
    A function with the same signature as `layer` with `kernel_fn` now
    accepting `np.ndarray` as inputs if needed, and accepts optional `get`,
    `diagonal_batch`, `diagonal_spatial` arguments.
  """
  name = layer_fn.__name__

  @utils.wraps(layer_fn)
  def new_layer_fns(*args, **kwargs):
    init_fn, apply_fn, kernel_fn = layer_fn(*args, **kwargs)
    kernel_fn = _preprocess_kernel_fn(init_fn, kernel_fn)
    init_fn.__name__ = apply_fn.__name__ = kernel_fn.__name__ = name
    return init_fn, apply_fn, kernel_fn

  return new_layer_fns


def _requires(**static_reqs):
  """Returns a decorator that augments `kernel_fn` with consistency checks.

  Use this to specify your `kernel_fn` input kernel requirements.
  """

  def req(kernel_fn: LayerKernelFn):
    """Returns `kernel_fn` with additional consistency checks."""

    @utils.wraps(kernel_fn)
    def new_kernel_fn(k: Kernels, **user_reqs) -> Kernels:
      """Executes `kernel_fn` on `kernels` after checking consistency."""
      fused_reqs = _fuse_reqs(static_reqs, {}, **user_reqs)

      # `FanInConcat / FanInSum` have no requirements and
      # execute custom consistency checks.
      if not isinstance(k, list):
        for key, v in fused_reqs.items():
          if v is not None:  # `None` is treated as explicitly not having a req.
            if key in ('diagonal_batch', 'diagonal_spatial'):
              if getattr(k, key) and not v:
                raise ValueError(f'{kernel_fn} requires `{key} == {v}`, but '
                                 f'input kernel has `{key} == True`, hence '
                                 f'does not contain sufficient information. '
                                 f'Please recompute the input kernel with '
                                 f'`{key} == {v}`.')
            elif key in ('batch_axis', 'channel_axis'):
              ndim = len(k.shape1)
              v_kernel = getattr(k, key)
              v_pos = v % ndim
              if v_kernel != v_pos:
                raise ValueError(f'{kernel_fn} requires `{key} == {v_pos}`, '
                                 f'but input kernel has `{key} == {v_kernel}`, '
                                 f'making the infinite limit ill-defined.')

            elif key == 'mask_constant':
              pass

            else:
              raise NotImplementedError(key)

      return kernel_fn(k)

    setattr(new_kernel_fn, _INPUT_REQ, frozendict.frozendict(static_reqs))
    return new_kernel_fn

  return req


def _supports_masking(remask_kernel: bool):
  """Returns a decorator that turns layers into layers supporting masking.

  Specifically:
  1) `init_fn` is left unchanged.
  2) `apply_fn` is turned from
    a function that accepts a `mask=None` keyword argument (which indicates
      `inputs[mask]` must be masked), into
    a function that accepts a `mask_constant=None` keyword argument (which
      indicates `inputs[inputs == mask_constant]` must be masked).
  3) `kernel_fn` is modified to
    3.a) propagate the `kernel.mask1` and `kernel.mask2` through intermediary
      layers, and,
    3.b) if `remask_kernel == True`, zeroes-out covariances between entries of
      which at least one is masked.
  4) If the decorated layers has a `mask_fn`, it is used to propagate masks
    forward through the layer, in both `apply_fn` and `kernel_fn`. If not, it is
     assumed the mask remains unchanged.

  Must be applied before the `layer` decorator.

  Args:
    remask_kernel: `True` to zero-out kernel covariance entries between masked
      inputs after applying `kernel_fn`. Some layers don't need this and setting
      `remask_kernel=False` can save compute.

  Returns:
    A decorator that turns functions returning
    `(init_fn, apply_fn, kernel_fn[, mask_fn])`
    into functions returning
    `(init_fn, apply_fn_with_masking, kernel_fn_with_masking)`.
  """
  def supports_masking(layer):

    @utils.wraps(layer)
    def layer_with_masking(*args, **kwargs):
      layer_fns = layer(*args, **kwargs)
      init_fn, apply_fn, kernel_fn = layer_fns[:3]

      if len(layer_fns) == 3:
        # No mask propagation function supplied - use identity.
        _mask_fn = lambda mask, input_shape: mask
      elif len(layer_fns) == 4:
        # Custom mask propagation function supplied.
        _mask_fn = layer_fns[3]
      else:
        raise ValueError(f'Expected 3 (`init_fn`, `apply_fn`, `kernel_fn`) or 4'
                         f' (..., `mask_fn`) layer functions, '
                         f'got {len(layer_fns)}.')

      @utils.wraps(_mask_fn)
      def mask_fn(mask, input_shape):
        if mask is None:
          return None
        return _mask_fn(mask, input_shape)

      def apply_fn_with_masking(params, inputs, mask_constant=None, **kwargs):
        inputs = utils.get_masked_array(inputs, mask_constant)
        inputs, mask = inputs.masked_value, inputs.mask
        outputs = apply_fn(params, inputs, mask=mask, **kwargs)
        outputs_mask = mask_fn(mask,
                               inputs.shape if isinstance(inputs, np.ndarray)
                               else [i.shape for i in inputs])
        if outputs_mask is None:
          return outputs
        return utils.MaskedArray(outputs, outputs_mask)

      def kernel_fn_with_masking(k: Kernels, **user_reqs):
        if isinstance(k, Kernel):
          mask1 = mask_fn(k.mask1, k.shape1)
          mask2 = mask_fn(k.mask2, k.shape2)
        elif isinstance(k, list):
          mask1 = mask_fn([k.mask1 for k in k],
                          [k.shape1 for k in k])
          mask2 = mask_fn([k.mask2 for k in k],
                          [k.shape2 for k in k])
        else:
          raise TypeError(type(Kernel), Kernel)

        k = kernel_fn(k, **user_reqs)

        if remask_kernel:
          k = k.mask(mask1, mask2)
        else:
          k = k.replace(mask1=mask1, mask2=mask2)
        return k

      if hasattr(kernel_fn, _INPUT_REQ):
        setattr(kernel_fn_with_masking,
                _INPUT_REQ,
                getattr(kernel_fn, _INPUT_REQ))

      return init_fn, apply_fn_with_masking, kernel_fn_with_masking

    return layer_with_masking

  return supports_masking


# LAYERS


@layer
def serial(*layers: Layer, gen=False) -> InternalLayer:
  """Combinator for composing layers in serial.

  Based on `jax.experimental.stax.serial`.

  Args:
    *layers: a sequence of layers, each an `(init_fn, apply_fn, kernel_fn)`
      triple.
    :gen: bool, default `False`. Indicates whether the kernel_fn should return 
      a `Kernel` or a generator of `Kernel`s.

  Returns:
    A new layer, meaning an `(init_fn, apply_fn, kernel_fn)` triple,
    representing the serial composition of the given sequence of layers.
  """
  init_fns, apply_fns, kernel_fns = zip(*layers)
  init_fn, apply_fn = ostax.serial(*zip(init_fns, apply_fns))

<<<<<<< HEAD
  if gen is False:
    @_requires(**_get_input_req_attr(kernel_fns))
    def kernel_fn(kernels):
      for f in kernel_fns:
        kernels = f(kernels)
      return kernels
  else:
    @_requires(**_get_input_req_attr(kernel_fns))
    def kernel_fn(kernels):
      for f in kernel_fns:
        kernels = f(kernels)
        yield kernels
=======
  @_requires(**_get_input_req_attr(kernel_fns))
  def kernel_fn(k: Kernels) -> Kernels:
    for f in kernel_fns:
      k = f(k)
    return k
>>>>>>> 156a4f79

  return init_fn, apply_fn, kernel_fn


@layer
def parallel(*layers: Layer) -> InternalLayer:
  """Combinator for composing layers in parallel.

  The layer resulting from this combinator is often used with the `FanOut` and
  `FanInSum`/`FanInConcat` layers. Based on `jax.experimental.stax.parallel`.

  Args:
    *layers: a sequence of layers, each with a `(init_fn, apply_fn, kernel_fn)`
      triple.

  Returns:
    A new layer, meaning an `(init_fn, apply_fn, kernel_fn)` triples,
    representing the parallel composition of the given sequence of layers. In
    particular, the returned layer takes a sequence of inputs and returns a
    sequence of outputs with the same length as the argument `layers`.
  """
  init_fns, apply_fns, kernel_fns = zip(*layers)
  init_fn_stax, apply_fn = ostax.parallel(*zip(init_fns, apply_fns))

  def init_fn(rng, input_shape):
    return list(init_fn_stax(rng, input_shape))

  @_requires(**_get_input_req_attr(kernel_fns))
  def kernel_fn(ks: List[Kernel]) -> List[Kernel]:
    return [f(k) for k, f in zip(ks, kernel_fns)]

  return init_fn, apply_fn, kernel_fn


@layer
@_supports_masking(remask_kernel=True)
def Dense(
    out_dim: int,
    W_std: float = 1.,
    b_std: float = 0.,
    parameterization: str = 'ntk',
    batch_axis: int = 0,
    channel_axis: int = -1) -> InternalLayer:
  r"""Layer constructor function for a dense (fully-connected) layer.

  Based on `jax.experimental.stax.Dense`.

  Args:
    out_dim: The output feature / channel dimension. This is ignored in by the
      `kernel_fn` in NTK parameterization.

    W_std: Specifies the standard deviation of the weights.

    b_std: Specifies the standard deviation of the biases.

    parameterization: Either `"ntk"` or `"standard"`.

      Under ntk parameterization (https://arxiv.org/abs/1806.07572, page 3),
      weights and biases are initialized as
      :math:`W_{ij} \sim \mathcal{N}(0,1)`, :math:`b_i \sim \mathcal{N}(0,1)`,
      and the finite width layer equation is
      :math:`z_i = \sigma_W / \sqrt{N} \sum_j W_{ij} x_j + \sigma_b b_i`.

      Under standard parameterization (https://arxiv.org/abs/2001.07301),
      weights and biases are initialized as :math:`W_{ij} \sim \mathcal{N}(0,
      W_{std}^2/N)`,
      :math:`b_i \sim \mathcal{N}(0,\sigma_b^2)`, and the finite width layer
      equation is
      :math:`z_i = \sum_j W_{ij} x_j + b_i`.

    batch_axis: Specifies which axis is contains different elements of the
      batch. Defaults to `0`, the leading axis.

    channel_axis: Specifies which axis contains the features / channels.
      Defaults to `-1`, the trailing axis. For `kernel_fn`, channel size is
      considered to be infinite.

  Returns:
    `(init_fn, apply_fn, kernel_fn)`.
  """
  # TODO(jaschasd): after experimentation, evaluate whether to change default
  # parameterization from "ntk" to "standard"

  parameterization = parameterization.lower()

  def ntk_init_fn(rng, input_shape):
    _channel_axis = channel_axis % len(input_shape)
    output_shape = (input_shape[:_channel_axis] + (out_dim,)
                    + input_shape[_channel_axis + 1:])
    rng1, rng2 = random.split(rng)
    W = random.normal(rng1, (input_shape[_channel_axis], out_dim))

    b_shape = [1] * len(input_shape)
    b_shape[channel_axis] = out_dim
    b = random.normal(rng2, b_shape)

    return output_shape, (W, b)

  def standard_init_fn(rng, input_shape):
    output_shape, (W, b) = ntk_init_fn(rng, input_shape)
    return output_shape, (W * W_std / np.sqrt(input_shape[channel_axis]),
                          b * b_std)

  if parameterization == 'ntk':
    init_fn = ntk_init_fn
  elif parameterization == 'standard':
    init_fn = standard_init_fn
  else:
    raise ValueError(f'Parameterization not supported: {parameterization}')

  def apply_fn(params, inputs, **kwargs):
    W, b = params
    prod = np.moveaxis(np.tensordot(W, inputs, (0, channel_axis)),
                       0, channel_axis)

    if parameterization == 'ntk':
      norm = W_std / np.sqrt(inputs.shape[channel_axis])
      outputs = norm * prod + b_std * b
    elif parameterization == 'standard':
      outputs = prod  + b
    else:
      raise ValueError(f'Parameterization not supported: {parameterization}')

    return outputs

  @_requires(batch_axis=batch_axis, channel_axis=channel_axis)
  def kernel_fn(k: Kernel):
    """Compute the transformed kernels after a dense layer."""
    cov1, nngp, cov2, ntk = k.cov1, k.nngp, k.cov2, k.ntk

    def fc(x):
      return _affine(x, W_std, b_std)

    if parameterization == 'ntk':
      cov1, nngp, cov2 = map(fc, (cov1, nngp, cov2))
      if ntk is not None:
        ntk = nngp + W_std**2 * ntk
    elif parameterization == 'standard':
      input_width = k.shape1[channel_axis]
      if ntk is not None:
        ntk = input_width * nngp + 1. + W_std**2 * ntk
      cov1, nngp, cov2 = map(fc, (cov1, nngp, cov2))

    return k.replace(cov1=cov1,
                     nngp=nngp,
                     cov2=cov2,
                     ntk=ntk,
                     is_gaussian=True,
                     is_input=False)

  def mask_fn(mask, input_shape):
    return np.all(mask, axis=channel_axis, keepdims=True)

  return init_fn, apply_fn, kernel_fn, mask_fn


@layer
@_supports_masking(remask_kernel=True)
def GeneralConv(
    dimension_numbers: Optional[Tuple[str, str, str]],
    out_chan: int,
    filter_shape: Tuple[int, ...],
    strides: Tuple[int, ...] = None,
    padding: str = Padding.VALID.name,
    W_std: float = 1.0,
    b_std: float = 0.0,
    parameterization: str = 'ntk') -> InternalLayer:
  """Layer construction function for a general convolution layer.

  Based on `jax.experimental.stax.GeneralConv`.

  Args:
    dimension_numbers: Specifies which axes should be convolved over. Should
      match the specification in `jax.lax.dot_general_dilated`.
    out_chan: The number of output channels / features of the
      convolution. This is ignored in by the `kernel_fn` in NTK
      parameterization.
    filter_shape: The shape of the filter. The shape of the tuple should agree
      with the number of spatial dimensions in `dimension_numbers`.
    strides: The stride of the convolution. The shape of the tuple should agree
      with the number of spatial dimensions in `dimension_nubmers`.
    padding: Specifies padding for the convolution. Can be one of `"VALID"`,
      `"SAME"`, or `"CIRCULAR"`. `"CIRCULAR"` uses periodic convolutions.
    W_std: The standard deviation of the weights.
    b_std: The standard deviation of the biases.
    parameterization: Either `"ntk"` or `"standard"`. These parameterizations
      are the direct analogues for convolution of the corresponding
      parameterizations for `Dense` layers.

  Returns:
    `(init_fn, apply_fn, kernel_fn)`.
  """
  return _GeneralConv(dimension_numbers,
                      out_chan,
                      filter_shape,
                      strides,
                      padding,
                      W_std,
                      b_std,
                      parameterization)


@layer
@_supports_masking(remask_kernel=True)
def Conv(
    out_chan: int,
    filter_shape: Tuple[int, ...],
    strides: Optional[Tuple[int, ...]] = None,
    padding: str = Padding.VALID.name,
    W_std: float = 1.0,
    b_std: float = 0.0,
    parameterization: str = 'ntk') -> InternalLayer:
  """Layer construction function for a general convolution layer.

  Based on `jax.experimental.stax.Conv`.

  Args:
    out_chan: The number of output channels / features of the
      convolution. This is ignored in by the `kernel_fn` in NTK
      parameterization.
    filter_shape: The shape of the filter. The shape of the tuple should agree
      with the number of spatial dimensions in `dimension_numbers`.
    strides: The stride of the convolution. The shape of the tuple should agree
      with the number of spatial dimensions in `dimension_nubmers`.
    padding: Specifies padding for the convolution. Can be one of `"VALID"`,
      `"SAME"`, or `"CIRCULAR"`. `"CIRCULAR"` uses periodic convolutions.
    W_std: The standard deviation of the weights.
    b_std: The standard deviation of the biases.
    parameterization: Either `"ntk"` or `"standard"`. These parameterizations
      are the direct analogues for convolution of the corresponding
      parameterizations for `Dense` layers.

  Returns:
    `(init_fn, apply_fn, kernel_fn)`.
  """
  return _GeneralConv(None,
                      out_chan,
                      filter_shape,
                      strides,
                      padding,
                      W_std,
                      b_std,
                      parameterization)


def _GeneralConv(
    dimension_numbers: Optional[Tuple[str, str, str]],
    out_chan: int,
    filter_shape: Tuple[int, ...],
    strides: Optional[Tuple[int, ...]] = None,
    padding: str = Padding.VALID.name,
    W_std: float = 1.0,
    b_std: float = 0.0,
    parameterization: str = 'ntk') -> InternalLayer:
  """Layer construction function for a general convolution layer.

  Based on `jax.experimental.stax.GeneralConv`.

  Args:
    dimension_numbers: Specifies which axes should be convolved over. Should
      match the specification in `jax.lax.dot_general_dilated`.
    out_chan: The number of output channels / features of the
      convolution. This is ignored in by the `kernel_fn` in NTK
      parameterization.
    filter_shape: The shape of the filter. The shape of the tuple should agree
      with the number of spatial dimensions in `dimension_numbers`.
    strides: The stride of the convolution. The shape of the tuple should agree
      with the number of spatial dimensions in `dimension_nubmers`.
    padding: Specifies padding for the convolution. Can be one of `"VALID"`,
      `"SAME"`, or `"CIRCULAR"`. `"CIRCULAR"` uses periodic convolutions.
    W_std: The standard deviation of the weights.
    b_std: The standard deviation of the biases.
    parameterization: Either `"ntk"` or `"standard"`. These parameterizations
      are the direct analogues for convolution of the corresponding
      parameterizations for `Dense` layers.

  Returns:
    `(init_fn, apply_fn, kernel_fn)`.
  """

  parameterization = parameterization.lower()

  if dimension_numbers is None:
    spatial_dims = ''.join(c for c in string.ascii_uppercase
                           if c not in ('N', 'C', 'I', 'O'))[:len(filter_shape)]
    lhs_spec = 'N' + spatial_dims + 'C'
    dimension_numbers = (lhs_spec, spatial_dims + 'IO', lhs_spec)

  lhs_spec = dimension_numbers[0]

  one = (1,) * len(filter_shape)
  strides = strides or one

  padding = Padding(padding)
  init_padding = padding
  if padding == Padding.CIRCULAR:
    init_padding = Padding.SAME

  def input_total_dim(input_shape):
    return input_shape[lhs_spec.index('C')] * np.prod(filter_shape)

  ntk_init_fn, _ = ostax.GeneralConv(dimension_numbers,
                                     out_chan,
                                     filter_shape,
                                     strides,
                                     init_padding.name,
                                     random.normal,
                                     random.normal)

  def standard_init_fn(rng, input_shape):
    output_shape, (W, b) = ntk_init_fn(rng, input_shape)
    norm = W_std / np.sqrt(input_total_dim(input_shape))
    return output_shape, (W * norm, b * b_std)

  if parameterization == 'ntk':
    init_fn = ntk_init_fn
  elif parameterization == 'standard':
    init_fn = standard_init_fn
  else:
    raise ValueError('Parameterization not supported: %s' % parameterization)

  def apply_fn(params, inputs, **kwargs):
    W, b = params

    if parameterization == 'ntk':
      norm = W_std / np.sqrt(input_total_dim(inputs.shape))
      b_rescale = b_std
    elif parameterization == 'standard':
      norm = 1.
      b_rescale = 1.

    apply_padding = padding
    if padding == Padding.CIRCULAR:
      apply_padding = Padding.VALID
      spatial_axes = tuple(dimension_numbers[0].index(c)
                           for c in dimension_numbers[1]
                           if c not in ('I', 'O'))
      inputs = _same_pad_for_filter_shape(inputs, filter_shape, strides,
                                          spatial_axes, 'wrap')

    return norm * lax.conv_general_dilated(
        inputs,
        W,
        strides,
        apply_padding.name,
        dimension_numbers=dimension_numbers) + b_rescale * b

  @_requires(batch_axis=dimension_numbers[0].index('N'),
             channel_axis=dimension_numbers[0].index('C'))
  def kernel_fn(k: Kernel):
    """Compute the transformed kernels after a conv layer."""
    cov1, nngp, cov2, ntk, is_reversed = (k.cov1, k.nngp, k.cov2, k.ntk,
                                          k.is_reversed)

    input_spec = tuple(c for c in dimension_numbers[0] if c not in ('N', 'C'))
    conv_spec = tuple(c for c in dimension_numbers[1] if c not in ('I', 'O'))
    input_to_filter_permutation = tuple(conv_spec.index(c) for c in input_spec)

    filter_shape_kernel = tuple(filter_shape[p] for p in
                                input_to_filter_permutation)
    strides_kernel = tuple(strides[p] for p in
                           input_to_filter_permutation)

    if k.diagonal_spatial:
      def conv_unscaled(x, batch_ndim):
        x = _conv_kernel_diagonal_spatial(
            x, filter_shape_kernel, strides_kernel, padding, batch_ndim)
        return x

    else:
      if is_reversed:
        filter_shape_kernel = filter_shape_kernel[::-1]
        strides_kernel = strides_kernel[::-1]

      is_reversed = not is_reversed

      def conv_unscaled(x, batch_ndim):
        x = _conv_kernel_full_spatial(
            x, filter_shape_kernel, strides_kernel, padding, batch_ndim)
        return x

    def conv(x, batch_ndim):
      x = conv_unscaled(x, batch_ndim)
      return _affine(x, W_std, b_std)

    cov1 = conv(cov1, 1 if k.diagonal_batch else 2)
    cov2 = conv(cov2, 1 if k.diagonal_batch else 2)

    if parameterization == 'ntk':
      nngp = conv(nngp, 2)
      ntk = conv(ntk, 2) + nngp - b_std**2 if ntk is not None else ntk

    elif parameterization == 'standard':
      nngp_unscaled = conv_unscaled(nngp, 2)
      if ntk is not None:
        ntk = (
            input_total_dim(k.shape1) * nngp_unscaled + 1. +
            W_std ** 2 * conv_unscaled(ntk, 2))
      nngp = _affine(nngp_unscaled, W_std, b_std)

    res = k.replace(cov1=cov1,
                    nngp=nngp,
                    cov2=cov2,
                    ntk=ntk,
                    is_gaussian=True,
                    is_reversed=is_reversed,
                    batch_axis=dimension_numbers[2].index('N'),
                    channel_axis=dimension_numbers[2].index('C'),
                    is_input=False)

    # Reorder output spatial dimensions if the finite layer does so.
    # TODO(romann): make more efficient / lazy.
    out_spec = tuple(c for c in dimension_numbers[2] if c not in ('N', 'C'))
    in_to_out_permutation = tuple(out_spec.index(c) for c in input_spec)
    res = res.transpose(in_to_out_permutation)

    return res

  def mask_fn(mask, input_shape):
    batch_axis = dimension_numbers[0].index('N')
    channel_axis = dimension_numbers[0].index('C')

    # Collapse channel dimension of masks, since an FC layer is applied at each
    # spatial location.
    mask = np.all(mask, axis=channel_axis, keepdims=True)
    _check_is_implemented(mask, padding, channel_axis)
    return _pool_mask(mask, filter_shape, strides, padding,
                      batch_axis, channel_axis)

  return init_fn, apply_fn, kernel_fn, mask_fn


@layer
def FanOut(num: int) -> InternalLayer:
  """Layer construction function for a fan-out layer.

  This layer takes an input and produces `num` copies that can be fed into
  different branches of a neural network (for example with residual
  connections).

  Args:
    num: The number of going edges to fan out into.

  Returns:
    `(init_fn, apply_fn, kernel_fn)`.
  """
  init_fn, apply_fn = ostax.FanOut(num)
  kernel_fn = lambda k: [k] * num
  return init_fn, apply_fn, kernel_fn


@layer
@_supports_masking(remask_kernel=False)
def FanInSum() -> InternalLayer:
  """Layer construction function for a fan-in sum layer.

  This layer takes a number of inputs (e.g. produced by `FanOut`) and sums the
  inputs to produce a single output.

  Returns:
    `(init_fn, apply_fn, kernel_fn)`.
  """
  init_fn, apply_fn = ostax.FanInSum
  kernel_fn = lambda ks: _fan_in_kernel_fn(ks, None)

  def mask_fn(mask, input_shape):
    return _sum_masks(mask)

  return init_fn, apply_fn, kernel_fn, mask_fn


@layer
@_supports_masking(remask_kernel=False)
def FanInConcat(axis: int = -1) -> InternalLayer:
  """Layer construction function for a fan-in concatenation layer.

  Based on `jax.experimental.stax.FanInConcat`.

  Args:
    axis: Specifies the axis along which input tensors should be concatenated.

  Returns:
    `(init_fn, apply_fn, kernel_fn)`.
  """
  init_fn, apply_fn = ostax.FanInConcat(axis)
  kernel_fn = lambda ks: _fan_in_kernel_fn(ks, axis)

  def mask_fn(mask, input_shape):
    return _concat_masks(mask, input_shape, axis)

  return init_fn, apply_fn, kernel_fn, mask_fn


@layer
@_supports_masking(remask_kernel=True)
def AvgPool(
    window_shape: Tuple[int, ...],
    strides: Tuple[int, ...] = None,
    padding: str = Padding.VALID.name,
    normalize_edges: bool = True,
    batch_axis: int = 0,
    channel_axis: int = -1) -> InternalLayer:
  """Layer construction function for an average pooling layer.

  Based on `jax.experimental.stax.AvgPool`.

  Args:
    window_shape: The number of pixels over which pooling is to be performed.
    strides: The stride of the pooling window. `None` corresponds to a stride of
      `(1, 1)`.
    padding: Can be `VALID`, `SAME`, or `CIRCULAR` padding. Here `CIRCULAR`
      uses periodic boundary conditions on the image.
    normalize_edges: `True` to normalize output by the effective receptive
      field, `False` to normalize by the window size. Only has effect at the
      edges when `SAME` padding is used. Set to `True` to retain correspondence
      to `ostax.AvgPool`.
    batch_axis: Specifies the batch dimension. Defaults to `0`, the leading
      axis.
    channel_axis: Specifies the channel / feature dimension. Defaults to `-1`,
      the trailing axis. For `kernel_fn`, channel size is considered to be
      infinite.

  Returns:
    `(init_fn, apply_fn, kernel_fn)`.
  """
  return _Pool(Pooling.AVG, window_shape, strides, padding, normalize_edges,
               batch_axis, channel_axis)


@layer
@_supports_masking(remask_kernel=True)
def SumPool(
    window_shape: Tuple[int, ...],
    strides: Tuple[int, ...] = None,
    padding: str = Padding.VALID.name,
    batch_axis: int = 0,
    channel_axis: int = -1) -> InternalLayer:
  """Layer construction function for a 2D sum pooling layer.

  Based on `jax.experimental.stax.SumPool`.

  Args:
    window_shape: The number of pixels over which pooling is to be performed.
    strides: The stride of the pooling window. `None` corresponds to a stride of
      `(1, ..., 1)`.
    padding: Can be `VALID`, `SAME`, or `CIRCULAR` padding. Here `CIRCULAR`
      uses periodic boundary conditions on the image.
    batch_axis: Specifies the batch dimension. Defaults to `0`, the leading
      axis.
    channel_axis: Specifies the channel / feature dimension. Defaults to `-1`,
      the trailing axis. For `kernel_fn`, channel size is considered to be
      infinite.

  Returns:
    `(init_fn, apply_fn, kernel_fn)`.
  """
  return _Pool(Pooling.SUM, window_shape, strides, padding, False,
               batch_axis, channel_axis)


def _Pool(
    pool_type: Pooling,
    window_shape: Tuple[int, ...],
    strides: Union[None, Tuple[int, ...]],
    padding: str,
    normalize_edges: bool,
    batch_axis: int,
    channel_axis: int) -> InternalLayer:
  """Layer construction function for a 2D pooling layer.

  Based on `jax.experimental.stax.AvgPool` and `jax.experimental.stax.SumPool`.

  Args:
    pool_type: specifies whether average or sum pooling should be performed.
      (`Pooling.AVG` or `Pooling.SUM`)
    window_shape: The number of pixels over which pooling is to be performed.
    strides: The stride of the pooling window. `None` corresponds to a stride of
      `(1, 1)`.
    padding: Can be `VALID`, `SAME`, or `CIRCULAR` padding. Here `CIRCULAR`
      uses periodic boundary conditions on the image.
    normalize_edges: `True` to normalize output by the effective receptive
      field, `False` to normalize by the window size. Only has effect at the
      edges when `SAME` padding is used. Set to `True` to retain correspondence
      to `ostax.AvgPool`.
    batch_axis: Specifies the batch dimension. Defaults to `0`, the leading
      axis.
    channel_axis: Specifies the channel / feature dimension. Defaults to `-1`,
      the trailing axis. For `kernel_fn`, channel size is considered to be
      infinite.

  Returns:
    `(init_fn, apply_fn, kernel_fn)`.
  """

  strides = strides or (1,) * len(window_shape)
  padding = Padding(padding)

  if pool_type == Pooling.AVG:
    pool_fn = ostax.AvgPool
  elif pool_type == Pooling.SUM:
    pool_fn = ostax.SumPool
  else:
    raise ValueError('Invalid pooling type {}'.format(pool_type))

  spec = ''.join(c for c in string.ascii_uppercase
                 if c not in ('N', 'C'))[:len(strides)]
  for a in sorted((batch_axis, channel_axis % (2 + len(strides)))):
    if a == batch_axis:
      spec = spec[:a] + 'N' + spec[a:]
    else:
      spec = spec[:a] + 'C' + spec[a:]

  if padding == Padding.CIRCULAR:
    init_fn, _ = pool_fn(window_shape, strides, Padding.SAME.name, spec)
    _, apply_fn_0 = pool_fn(window_shape, strides, Padding.VALID.name, spec)

    def apply_fn(params, inputs, **kwargs):
      non_spatial_axes = (batch_axis, channel_axis % inputs.ndim)
      spatial_axes = tuple(i for i in range(inputs.ndim)
                           if i not in non_spatial_axes)
      inputs = _same_pad_for_filter_shape(inputs, window_shape, strides,
                                          spatial_axes, 'wrap')
      res = apply_fn_0(params, inputs, **kwargs)
      return res

  elif normalize_edges or pool_type == Pooling.SUM:
    init_fn, apply_fn = pool_fn(window_shape, strides, padding.name, spec)

  else:
    def rescaler(dims, strides, padding):
      del dims, strides, padding  # Unused.
      return lambda outputs, inputs, spec: outputs / np.prod(window_shape)

    pool_fn = ostax._pooling_layer(lax.add, 0., rescaler)
    init_fn, apply_fn = pool_fn(window_shape, strides, padding.name, spec)

  @_requires(batch_axis=batch_axis,
             channel_axis=channel_axis,
             diagonal_spatial=False)
  def kernel_fn(k: Kernel):
    """Kernel transformation."""
    cov1, nngp, cov2, ntk = k.cov1, k.nngp, k.cov2, k.ntk

    window_shape_kernel = window_shape[::(-1 if k.is_reversed else 1)]
    strides_kernel = strides[::(-1 if k.is_reversed else 1)]

    nngp = _pool_kernel(nngp, pool_type, window_shape_kernel, strides_kernel,
                        padding, normalize_edges, 2)
    ntk = _pool_kernel(ntk, pool_type, window_shape_kernel, strides_kernel,
                       padding, normalize_edges, 2)
    cov1 = _pool_kernel(cov1, pool_type, window_shape_kernel, strides_kernel,
                        padding, normalize_edges,
                        1 if k.diagonal_batch else 2)
    cov2 = _pool_kernel(cov2, pool_type, window_shape_kernel, strides_kernel,
                        padding, normalize_edges,
                        1 if k.diagonal_batch else 2)

    return k.replace(cov1=cov1, nngp=nngp, cov2=cov2, ntk=ntk)

  def mask_fn(mask, input_shape):
    _check_is_implemented(mask, padding, channel_axis)
    return _pool_mask(mask, window_shape, strides, padding,
                      batch_axis, channel_axis)

  return init_fn, apply_fn, kernel_fn, mask_fn


@layer
@_supports_masking(remask_kernel=False)
def GlobalSumPool(batch_axis: int = 0, channel_axis: int = -1) -> InternalLayer:
  """Layer construction function for a global sum pooling layer.

  Sums over and removes (`keepdims=False`) all spatial dimensions, preserving
  the order of batch and channel axes.

  Args:
    batch_axis: Specifies the batch dimension. Defaults to `0`, the leading
      axis.
    channel_axis: Specifies the channel / feature dimension. Defaults to `-1`,
      the trailing axis. For `kernel_fn`, channel size is considered to be
      infinite.

  Returns:
    `(init_fn, apply_fn, kernel_fn)`.
  """
  return _GlobalPool(Pooling.SUM, batch_axis, channel_axis)


@layer
@_supports_masking(remask_kernel=False)
def GlobalAvgPool(batch_axis: int = 0, channel_axis: int = -1) -> InternalLayer:
  """Layer construction function for a global average pooling layer.

  Averages over and removes (`keepdims=False`) all spatial dimensions,
  preserving the order of batch and channel axes.

  Args:
    batch_axis: Specifies the batch dimension. Defaults to `0`, the leading
      axis.
    channel_axis: Specifies the channel / feature dimension. Defaults to `-1`,
      the trailing axis. For `kernel_fn`, channel size is considered to be
      infinite.

  Returns:
    `(init_fn, apply_fn, kernel_fn)`.
  """
  return _GlobalPool(Pooling.AVG, batch_axis, channel_axis)


def _GlobalPool(
    pool_type: Pooling,
    batch_axis: int,
    channel_axis: int) -> InternalLayer:
  """Layer construction function for a global pooling layer.

  Pools over and removes (`keepdims=False`) all spatial dimensions, preserving
    the order of batch and channel axes.

  Args:
    pool_type: specifies whether average or sum pooling should be performed.
      (`Pooling.AVG` or `Pooling.SUM`).
    batch_axis: Specifies the batch dimension. Defaults to `0`, the leading
      axis.
    channel_axis: Specifies the channel / feature dimension. Defaults to `-1`,
      the trailing axis. For `kernel_fn`, channel size is considered to be
      infinite.

  Returns:
    `(init_fn, apply_fn, kernel_fn)`.
  """

  if pool_type == Pooling.AVG:
    pool_fn = lambda x, axis, mask: _mean_and_var(x, axis, mask=mask)[0]
  elif pool_type == Pooling.SUM:
    pool_fn = lambda x, axis, mask: np.sum(x, axis)
  else:
    raise ValueError(f'Invalid pooling type {pool_type}.')

  def init_fn(rng, input_shape):
    ndim = len(input_shape)
    non_spatial_axes = (batch_axis % ndim, channel_axis % ndim)
    output_shape = tuple(input_shape[i] for i in range(ndim)
                         if i in non_spatial_axes)
    return output_shape, ()

  def apply_fn(params, inputs, mask=None, **kwargs):
    non_spatial_axes = (batch_axis % inputs.ndim, channel_axis % inputs.ndim)
    spatial_axes = tuple(i for i in range(inputs.ndim)
                         if i not in non_spatial_axes)
    out = pool_fn(inputs, spatial_axes, mask)
    return out

  @_requires(batch_axis=batch_axis,
             channel_axis=channel_axis,
             diagonal_spatial=False)
  def kernel_fn(k: Kernel):
    cov1, nngp, cov2, ntk = k.cov1, k.nngp, k.cov2, k.ntk

    def _pool(ker_mat, batch_ndim, mask=None):
      if ker_mat is None:
        return ker_mat
      spatial_axes = tuple(range(batch_ndim, ker_mat.ndim))
      return pool_fn(ker_mat, axis=spatial_axes, mask=mask)

    mask11, mask12, mask22 = k._get_mask_prods(k.mask1, k.mask2)

    cov1 = _pool(cov1, 1 if k.diagonal_batch else 2, mask11)
    cov2 = _pool(cov2, 1 if k.diagonal_batch else 2, mask22)
    nngp = _pool(nngp, 2, mask12)
    ntk = _pool(ntk, 2, mask12)

    ndim = len(k.shape1)
    batch_first = batch_axis % ndim < channel_axis % ndim
    return k.replace(cov1=cov1,
                     nngp=nngp,
                     cov2=cov2,
                     ntk=ntk,
                     batch_axis=0 if batch_first else 1,
                     channel_axis=1 if batch_first else 0,
                     is_reversed=False)

  def mask_fn(mask, input_shape):
    _check_is_implemented(mask, None, channel_axis)
    non_spatial_axes = (batch_axis % mask.ndim, channel_axis % mask.ndim)
    spatial_axes = tuple(i for i in range(mask.ndim)
                         if i not in non_spatial_axes)
    return np.all(mask, spatial_axes)

  return init_fn, apply_fn, kernel_fn, mask_fn


@layer
@_supports_masking(remask_kernel=False)
def Flatten(batch_axis: int = 0, batch_axis_out: int = 0) -> InternalLayer:
  """Layer construction function for flattening all non-batch dimensions.

  Based on `jax.experimental.stax.Flatten`, but allows to specify batch axes.

  Args:
    batch_axis: Specifies the input batch dimension. Defaults to `0`, the
      leading axis.
    batch_axis_out: Specifies the output batch dimension. Defaults to `0`, the
      leading axis.

  Returns:
    `(init_fn, apply_fn, kernel_fn)`.
  """
  if batch_axis_out in (0, -2):
    batch_axis_out = 0
    channel_axis_out = 1
  elif batch_axis_out in (1, -1):
    batch_axis_out = 1
    channel_axis_out = 0
  else:
    raise ValueError(
        f'`batch_axis_out` must be 0 or 1, got {batch_axis_out}.')

  def get_output_shape(input_shape):
    batch_size = input_shape[batch_axis]
    channel_size = functools.reduce(
        op.mul,
        input_shape[:batch_axis] + input_shape[(batch_axis + 1)
                                               or len(input_shape):],
        1
    )
    if batch_axis_out == 0:
      return batch_size, channel_size
    return channel_size, batch_size

  def init_fn(rng, input_shape):
    output_shape = get_output_shape(input_shape)
    return output_shape, ()

  def apply_fn(params, inputs, **kwargs):
    output_shape = get_output_shape(inputs.shape)
    inputs = np.moveaxis(inputs, batch_axis, -batch_axis_out)
    return inputs.reshape(output_shape)

  @_requires(batch_axis=batch_axis,
             channel_axis=None,
             diagonal_spatial=True)
  def kernel_fn(k: Kernel):
    """Compute kernels."""
    cov1, nngp, cov2, ntk = k.cov1, k.nngp, k.cov2, k.ntk

    def trace(x, batch_ndim):
      if x is None:
        return x

      if k.diagonal_spatial:
        spatial_axes = tuple(range(x.ndim)[batch_ndim:])
        x = np.mean(x, spatial_axes)

      else:
        while x.ndim > batch_ndim:
          x = np.trace(x, axis1=-2, axis2=-1) / x.shape[-1]

      return x

    cov1 = trace(cov1, 1 if k.diagonal_batch else 2)
    cov2 = trace(cov2, 1 if k.diagonal_batch else 2)
    nngp = trace(nngp, 2)
    ntk = trace(ntk, 2)

    return k.replace(cov1=cov1,
                     nngp=nngp,
                     cov2=cov2,
                     ntk=ntk,
                     is_gaussian=False,
                     is_reversed=False,
                     batch_axis=batch_axis_out,
                     channel_axis=channel_axis_out,
                     diagonal_spatial=False)

  def mask_fn(mask, input_shape):
    mask = np.broadcast_to(mask, input_shape)
    output_shape = get_output_shape(mask.shape)
    return np.moveaxis(mask, batch_axis, batch_axis_out).reshape(output_shape)

  return init_fn, apply_fn, kernel_fn, mask_fn


@layer
@_supports_masking(remask_kernel=False)
def Identity() -> InternalLayer:
  """Layer construction function for an identity layer.

  Based on `jax.experimental.stax.Identity`.

  Returns:
    `(init_fn, apply_fn, kernel_fn)`.
  """
  init_fn, apply_fn = ostax.Identity
  kernel_fn = lambda k: k
  return init_fn, apply_fn, kernel_fn


@layer
@_supports_masking(remask_kernel=True)
def Erf(a: float = 1.,
        b: float = 1.,
        c: float = 0.,
        do_backprop: bool = False) -> InternalLayer:
  """Affine transform of `Erf` nonlinearity, i.e. `a Erf(b * x) + c`.
  Args:
    a: a float.
    b: a float.
    c: a float.
    do_backprop: set to `True` if you want to backpropagate through the kernel.

  Returns:
    `(init_fn, apply_fn, kernel_fn)`.
  """
  return _elementwise(_erf,
                      'Erf',
                      a=a,
                      b=b,
                      c=c,
                      do_backprop=do_backprop)


@layer
@_supports_masking(remask_kernel=True)
def Gelu(do_backprop: bool = False) -> InternalLayer:
  """Gelu function.

  Args:
    do_backprop: set to `True` if you want to backpropagate through the kernel.

  Returns:
    `(init_fn, apply_fn, kernel_fn)`.
  """
  return _elementwise(_gelu,
                      'Gelu',
                      do_backprop=do_backprop)


@layer
@_supports_masking(remask_kernel=True)
def Sin(a: float = 1.,
        b: float = 1.,
        c: float = 0.) -> InternalLayer:
  """Affine transform of `Sin` nonlinearity, i.e. `a sin(b*x + c)`

  Args:
    a: a float.
    b: a float.
    c: a float.
  Returns:
    `(init_fn, apply_fn, kernel_fn)`.
  """
  return _elementwise(_sin, 'Sin', a=a, b=b, c=c)


@layer
@_supports_masking(remask_kernel=True)
def Rbf(gamma: float = 1.0) -> InternalLayer:
  """Returns the dual activation function layer for normalized RBF or sqaured exponential kernel.

  Dual activation function is `f(x) = sqrt(2)*sin(sqrt(2*gamma) x + pi/4)`.

  NNGP kernel transformation correspond to (with input dimension `d`)
    `k = exp(- gamma / d * ||x - x'||^2) = exp(- gamma*(q11 + q22 - 2 * q12))`.

  Args:
    gamma: related to characteristic length-scale (l) that controls width of
      the kernel, where `gamma = 1 / (2 l^2)`.

  Returns:
    `(init_fn, apply_fn, kernel_fn)`.
  """
  return _elementwise(_rbf, 'Rbf', gamma=gamma)


@layer
@_supports_masking(remask_kernel=True)
def Relu(
    do_backprop: bool = False,
    do_stabilize: bool = False) -> InternalLayer:
  """ReLU nonlinearity.

  Args:
    do_backprop: set to `True` if you want to backpropagate through the kernel.
    do_stabilize: set to `True` for very deep networks.

  Returns:
    `(init_fn, apply_fn, kernel_fn)`.
  """
  return _elementwise(_ab_relu,
                      'ReLU',
                      a=0,
                      b=1,
                      do_backprop=do_backprop,
                      do_stabilize=do_stabilize)


@layer
@_supports_masking(remask_kernel=True)
def ABRelu(
    a: float,
    b: float,
    do_backprop: bool = False,
    do_stabilize: bool = False) -> InternalLayer:
  """ABReLU nonlinearity, i.e. `a * min(x, 0) + b * max(x, 0)`.

  Args:
    a: slope for `x < 0`.
    b: slope for `x > 0`.
    do_backprop: set to `True` if you want to backpropagate through the kernel.
    do_stabilize: set to `True` for very deep networks.

  Returns:
    `(init_fn, apply_fn, kernel_fn)`.
  """
  return _elementwise(_ab_relu,
                      f'ABReLU({a}, {b})',
                      a=a,
                      b=b,
                      do_backprop=do_backprop,
                      do_stabilize=do_stabilize)


@layer
@_supports_masking(remask_kernel=True)
def LeakyRelu(
    alpha: float,
    do_backprop: bool = False,
    do_stabilize: bool = False) -> InternalLayer:
  """Leaky ReLU nonlinearity, i.e. `alpha * min(x, 0) + max(x, 0)`.

  Args:
    alpha: slope for `x < 0`.
    do_backprop: set to `True` if you want to backpropagate through the kernel.
    do_stabilize: set to `True` for very deep networks.

  Returns:
    `(init_fn, apply_fn, kernel_fn)`.
  """
  return _elementwise(_ab_relu,
                      f'LeakyReLU({alpha})',
                      a=alpha,
                      b=1,
                      do_backprop=do_backprop,
                      do_stabilize=do_stabilize)


@layer
@_supports_masking(remask_kernel=True)
def Abs(do_backprop: bool = False, do_stabilize: bool = False) -> InternalLayer:
  """Absolute value nonlinearity.

  Args:
    do_backprop: set to `True` if you want to backpropagate through the kernel.
    do_stabilize: set to `True` for very deep networks.

  Returns:
    `(init_fn, apply_fn, kernel_fn)`.
  """
  return _elementwise(_ab_relu,
                      'Abs',
                      a=-1,
                      b=1,
                      do_backprop=do_backprop,
                      do_stabilize=do_stabilize)


@layer
@_supports_masking(remask_kernel=True)
def GlobalSelfAttention(
    n_chan_out: int,
    n_chan_key: int,
    n_chan_val: int,
    n_heads: int,
    fixed: bool = True,
    W_key_std: float = 1.0,
    W_value_std: float = 1.0,
    W_query_std: float = 1.0,
    W_out_std: float = 1.0,
    b_std: float = 0.0,
    batch_axis: int = 0,
    channel_axis: int = -1) -> InternalLayer:
  """Scaled dot-product self-attention with multiple attention heads.

  Two versions of attention are available (the version to be used is
  determined by the argument `fixed`):

  1. Parametric: this is the standard scaled dot-product attention, i.e.,
  the dot product between keys and queries is scaled by the squared root
  of their dimension. The expression for `nngp`/`ntk` involves an integral
  with no known closed form and thus call to `kernel_fn` results in an error.

  2. Fixed: same as Parametric except for scaling the dot products
  between keys and queries by their dimension instead of the square root
  of the same quantity, and tying the key and query weight matrices.
  This makes the `nngp`/`ntk` analytically tractable but for the price
  that, unlike in the parametric case, the dot products of keys and queries
  converge to a constant. Because this constant would be zero
  if the key and query weights are independent, the variant where these
  two weight matrices are tied was implemented resulting in non-constant
  attention weights.

  The final computation for single head is then
  :math:`f_h (x) + softmax(<scaling> Q(x) K(x)^T) V(x)`
  and the output of this layer is computed as
  :math:`f(x) = concat[f_1(x) , ... , f_{<n_{heads}>} (x)] W_{out} + b`
  where the shape of of `b` is `(n_chan_out,)`, i.e., single bias per channel

  The `kernel_fn` computes the limiting kernel of the outputs of this layer
  as the number of heads and the number of feature dimensions of keys/queries
  goes to infinity.

  Args:
    n_chan_out: Number of feature dimensions of outputs.
    n_chan_key: Number of feature dimensions of keys/queries.
    n_chan_val: Number of feature dimensions of values.
    n_heads: Number of attention heads
    fixed: If `True`, the dot products between keys and queries are
      scaled by `1 / n_chan_key` and the key and query weight matrices are tied;
      if `False`, the dot products are scaled by `1 / sqrt(n_chan_key)` and
      the key and query matrices are independent.
    W_key_std: init standard deviation of the key weights values.
    W_value_std: init standard deviation of the key weights values.
    W_query_std: init standard deviation of the query weights values; if
      `fixed` is `True` (and thus key and query weights are tied---see above)
      then keys are computed with `WK = WK_std * W / sqrt(n_chan_in)` and the
      queries are computed with `WQ = W_query_std * W / sqrt(n_chan_in)` weight
      matrices
    W_out_std: Initial standard deviation of the output weights values.
    b_std: Initial standard deviation of the bias values.
    batch_axis: Specifies the batch dimension. Defaults to `0`, the leading
      axis.
    channel_axis: Specifies the channel / feature dimension. Defaults to `-1`,
      the trailing axis. For `kernel_fn`, channel size is considered to be
      infinite.

  Returns:
    `(init_fn, apply_fn, kernel_fn)`.

  Raises:
    NotImplementedError: If `fixed` is `False`, call to `kernel_fn` will result
      in an error as there is no known analytic expression for the kernel.
  """

  OV_gain = W_out_std * W_value_std
  QK_gain = W_query_std * W_key_std
  QK_prod_scaling = float(n_chan_key if fixed else n_chan_key**0.5)

  def init_fn(rng, input_shape):
    _channel_axis = channel_axis % len(input_shape)
    n_chan_in = input_shape[_channel_axis]
    output_shape = (input_shape[:_channel_axis] + (n_chan_out,) +
                    input_shape[_channel_axis + 1:])

    rng_Q, rng_K, rng_V, rng_O, rng_b = random.split(rng, 5)

    rand = random.normal
    key_matrices = rand(rng_K, shape=(n_heads, n_chan_in, n_chan_key))
    val_matrices = rand(rng_V, shape=(n_heads, n_chan_in, n_chan_val))
    W_out = rand(rng_O, shape=(n_chan_val * n_heads, n_chan_out))

    b_shape = [1] * len(input_shape)
    b_shape[_channel_axis] = n_chan_out
    b = rand(rng_b, shape=b_shape)

    if fixed:
      query_matrices = None
      warnings.warn('Fixed attention used -> query initialization ignored, '
                    'tying the weights (see docstring for more details).')
    else:
      query_matrices = rand(rng_Q, shape=(n_heads, n_chan_in, n_chan_key))

    return output_shape, (query_matrices, key_matrices, val_matrices, W_out, b)

  def apply_fn(params, inputs, mask=None, **kwargs):
    query_matrices, key_matrices, val_matrices, W_out, b = params

    n = inputs.shape[batch_axis]
    _channel_axis = channel_axis % inputs.ndim
    n_chan_in = inputs.shape[_channel_axis]
    spatial_shape = tuple(s for i, s in enumerate(inputs.shape)
                          if i not in (batch_axis, _channel_axis))

    inputs = np.moveaxis(inputs, (batch_axis, _channel_axis), (0, -1))
    inputs = inputs.reshape((n, -1, n_chan_in))

    def _inputs_dot(matrices, std):
      ret = np.dot(inputs, std * matrices / np.sqrt(n_chan_in))
      return np.moveaxis(ret, 2, 0)

    keys = _inputs_dot(key_matrices, W_key_std)
    values = _inputs_dot(val_matrices, W_value_std)
    if fixed:
      queries = keys * W_query_std / W_key_std
    else:
      queries = _inputs_dot(query_matrices, W_query_std)

    G_mat = np.matmul(queries, np.moveaxis(keys, -1, -2))
    G_mat /= QK_prod_scaling

    if mask is not None:
      mask = np.all(mask, axis=channel_axis, keepdims=True)
      mask_flat = np.moveaxis(mask, (batch_axis, channel_axis), (0, -1))
      mask_flat = mask_flat.reshape((1, mask.shape[0], 1, -1))
      G_mat = np.where(mask_flat, _NEG_INF, G_mat)

    G_mat = ostax.softmax(G_mat, axis=-1)

    heads = np.matmul(G_mat, values)
    heads = np.moveaxis(heads, 0, -1)
    heads = np.reshape(heads, heads.shape[:-2] + (-1,))

    ret = np.matmul(heads, W_out_std * W_out / np.sqrt(n_chan_val * n_heads))
    ret = np.reshape(ret, (n,) + spatial_shape + (n_chan_out,))
    ret = np.moveaxis(ret, (0, -1), (batch_axis, _channel_axis)) + b_std * b
    return ret

  @_requires(batch_axis=batch_axis,
             channel_axis=channel_axis,
             diagonal_spatial=False)
  def kernel_fn(k: Kernel):
    cov1, nngp, cov2, ntk = k.cov1, k.nngp, k.cov2, k.ntk

    if not fixed:
      raise NotImplementedError('No known closed form expression.')

    def _get_G_softmax(mat, mask):
      if not k.diagonal_batch:
        mat = np.moveaxis(np.diagonal(mat, axis1=0, axis2=1), -1, 0)

      if mask is not None:
        mask = np.all(mask, axis=channel_axis, keepdims=True)
        mask = np.moveaxis(mask, (batch_axis, channel_axis), (0, -1))
        mask = np.squeeze(mask, axis=-1)
        if k.is_reversed:
          mask = np.moveaxis(mask, range(1, mask.ndim),
                             range(mask.ndim -1, 0, -1))
        mask = utils.interleave_ones(mask, 1, mask.ndim, False)
        mat = np.where(mask, _NEG_INF, mat)

      axes = tuple(range(mat.ndim))
      return ostax.softmax(QK_gain * mat, axis=axes[2::2])

    def _transform_kernel(mat, G1, G2=None):
      if mat is None or mat.ndim == 0:
        return mat

      G2 = G1 if G2 is None else G2

      # Spatial axes
      G1_dims = tuple(range(1, G1.ndim))
      G2_dims = tuple(range(G1.ndim, G1.ndim + G2.ndim - 1))
      mat_dims = utils.zip_flat(G1_dims[1::2], G2_dims[1::2])
      res_dims = utils.zip_flat(G1_dims[::2], G2_dims[::2])

      # Batch axes
      if mat.ndim % 2:
        G1_dims = (0,) + G1_dims
        G2_dims = (0,) + G2_dims
        mat_dims = (0,) + mat_dims
        res_dims = (0,) + res_dims
      else:
        G1_dims = (0,) + G1_dims
        G2_dims = (-1,) + G2_dims
        mat_dims = (0, -1) + mat_dims
        res_dims = (0, -1) + res_dims

      res = np.einsum(G1, G1_dims, mat, mat_dims, G2, G2_dims, res_dims,
                      optimize=True)
      return _affine(res, OV_gain, b_std)

    G1 = _get_G_softmax(cov1, k.mask1)
    G2 = _get_G_softmax(cov2, k.mask2) if cov2 is not None else G1

    cov1 = _transform_kernel(cov1, G1)
    cov2 = _transform_kernel(cov2, G2) if cov2 is not None else cov2
    nngp = _transform_kernel(nngp, G1, G2)
    ntk = (_transform_kernel(ntk, G1, G2) + 2 * (nngp - b_std**2)
           if ntk is not None else ntk)

    return k.replace(cov1=cov1, nngp=nngp, cov2=cov2, ntk=ntk, is_gaussian=True)

  def mask_fn(mask, input_shape):
    return np.all(mask, channel_axis, keepdims=True)

  return init_fn, apply_fn, kernel_fn, mask_fn


@layer
@_supports_masking(remask_kernel=False)
def LayerNorm(
    axis: Axes = -1,
    eps: float = 1e-12,
    batch_axis: int = 0,
    channel_axis: int = -1) -> InternalLayer:
  """Layer normalisation.

  Args:
    axis: Specifies dimensions over which to normalize.
    eps: Specifies (small) positive constant to be added to the variance
      estimates in order to prevent division by zero.
    batch_axis: Specifies the batch dimension. Defaults to `0`, the leading
      axis.
    channel_axis: Specifies the channel / feature dimension. Defaults to `-1`,
      the trailing axis. For `kernel_fn`, channel size is considered to be
      infinite.

  Returns:
    `(init_fn, apply_fn, kernel_fn)`.
  """
  def init_fn(rng, input_shape):
    return input_shape, ()

  def apply_fn(params, inputs, mask=None, **kwargs):
    _axis = utils.canonicalize_axis(axis, inputs)
    mean, var = _mean_and_var(inputs, _axis, keepdims=True, mask=mask,
                              get_var=True)
    return (inputs - mean) / np.sqrt(eps + var)

  @_requires(batch_axis=batch_axis, channel_axis=channel_axis)
  def kernel_fn(k: Kernel):
    cov1, nngp, cov2, ntk = k.cov1, k.nngp, k.cov2, k.ntk

    if not k.is_gaussian:
      raise NotImplementedError('LayerNorm only implemented for Gaussian '
                                'inputs.')

    ndim = len(k.shape1)
    _channel_axis = channel_axis % ndim
    _batch_axis = batch_axis % ndim
    _axis = utils.canonicalize_axis(axis, k.shape1)

    if _channel_axis not in _axis:
      raise ValueError(f'Normalisation over channels (axis {_channel_axis})'
                       f'necessary for convergence to an asymptotic kernel; '
                       f'got axis={_axis}.')

    _axis.remove(_channel_axis)

    spatial_axes = tuple(i for i in range(len(k.shape1))
                         if i not in (_channel_axis, batch_axis))

    # Batch axis
    if _batch_axis in _axis:
      kernel_axis = (0,)
      _axis.remove(_batch_axis)
    else:
      kernel_axis = ()

    # Spatial axes
    kernel_axis += tuple(
        1 + spatial_axes[::(-1 if k.is_reversed else 1)].index(i)
        for i in _axis)

    # Prepare masks for normalization
    def prepare_mask(m):
      if m is None:
        return m

      if m.shape[channel_axis] != 1:
        raise NotImplementedError('`LayerNorm` with different per-channel masks'
                                  'not implemented in the infinite limit.')

      m = np.squeeze(m, channel_axis)
      if k.is_reversed:
        m = np.moveaxis(m, range(1, m.ndim), range(m.ndim - 1, 0, -1))

      return m

    prod11, prod12, prod22 = _get_diagonal_outer_prods(
        eps + cov1,
        cov2 if cov2 is None else eps + cov2,
        k.diagonal_batch,
        k.diagonal_spatial,
        op.mul,
        axis=kernel_axis,
        mask1=prepare_mask(k.mask1),
        mask2=prepare_mask(k.mask2),
    )

    nngp /= np.sqrt(prod12)

    if ntk is not None:
      ntk /= np.sqrt(prod12)

    cov1 /= np.sqrt(prod11)
    if cov2 is not None:
      cov2 /= np.sqrt(prod22)

    return k.replace(cov1=cov1, nngp=nngp, cov2=cov2, ntk=ntk)

  return init_fn, apply_fn, kernel_fn


@layer
@_supports_masking(remask_kernel=False)
def Dropout(rate: float, mode: str = 'train') -> InternalLayer:
  """Dropout layer.

  Based on `jax.experimental.stax.Dropout`.

  Args:
    rate: Specifies the keep `rate`, e.g. `rate=1` is equivalent to
      keeping all neurons.
    mode: Either `train` or `test`.

  Returns:
    `(init_fn, apply_fn, kernel_fn)`.
  """
  if mode not in ('test', 'train'):
    raise ValueError('The `mode` must be either "test"  or "train".')
  if rate <= 0. or rate > 1.:
    raise ValueError('The `rate` must be > 0. and <= 1.')

  init_fn, apply_fn = ostax.Dropout(rate, mode=mode)
  kernel_fn_test = lambda kernels: kernels

  def kernel_fn_train(k: Kernel):
    """kernel_fn for `train` mode."""
    cov1, nngp, cov2, ntk = k.cov1, k.nngp, k.cov2, k.ntk

    if k.is_input:
      raise ValueError('Dropout cannot be applied to the input layer.')

    factor = 1./rate

    cov1 = _diag_mul(cov1, factor, k.diagonal_batch,
                     k.diagonal_spatial)
    cov2 = _diag_mul(cov2, factor, k.diagonal_batch,
                     k.diagonal_spatial)

    new_factor = np.where(k.x1_is_x2, factor, 1.)
    nngp = _diag_mul(nngp, new_factor, False, k.diagonal_spatial)
    ntk = _diag_mul(ntk, new_factor, False, k.diagonal_spatial)

    # TODO(xlc): under which condition could we leave `is_gaussian` unchanged?
    return k.replace(cov1=cov1,
                     nngp=nngp,
                     cov2=cov2,
                     ntk=ntk,
                     is_gaussian=False)

  kernel_fn = kernel_fn_test if mode == 'test' else kernel_fn_train

  return init_fn, apply_fn, kernel_fn


# INTERNAL UTILITIES


_CONV_KERNEL_DIMENSION_NUMBERS = ('NCHW', 'OIHW', 'NCHW')


_INPUT_REQ = 'input_req'


_DEFAULT_INPUT_REQ = frozendict.frozendict({'diagonal_batch': True,
                                            'diagonal_spatial': False,
                                            'batch_axis': 0,
                                            'channel_axis': -1,
                                            'mask_constant': None})


def _get_input_req_attr(kernel_fns: List[LayerKernelFn]) -> Dict[str, bool]:
  """Gets requirements of the combined layer based on individual requirements.

  Specifically, gets the requirements to the inputs to a `serial` or `parallel`
  sequence of layers based on requirements of each layer, setting requirements
  to the most demanding among all layers.

  Args:
    kernel_fns: list of 'kernel_fn`s fed to the `kernel_fns` (e.g. a list of
      convolutional layers and nonlinearities to be chained together with the
      `serial` combinator).
  Returns:
    A `dict` with combined requirements.
  """
  req = {}
  for f in reversed(kernel_fns):
    req_f = getattr(f, _INPUT_REQ, {})

    for k, v in req_f.items():
      if k in ('batch_axis', 'channel_axis'):
        req[k] = v

      elif k in ('diagonal_batch', 'diagonal_spatial'):
        # Set the most demanding diagonal requirement.
        if k in req:
          req[k] &= v
        else:
          req[k] = v

      else:
        raise NotImplementedError(k)

  return req


def _double_tuple(x):
  return tuple(v for v in x for _ in range(2))


def _cov_diag_batch_diag_spatial(x: np.ndarray,
                                 batch_axis: int,
                                 channel_axis: int) -> np.ndarray:
  ret = np.sum(x ** 2, axis=channel_axis)
  new_batch_axis = batch_axis - (1 if batch_axis > channel_axis else 0)
  ret = np.moveaxis(ret, new_batch_axis, 0)
  return ret


def _cov_diag_batch_full_spatial(x: np.ndarray,
                                 batch_axis: int,
                                 channel_axis: int) -> np.ndarray:
  x = np.moveaxis(x, (batch_axis, channel_axis), (0, -1))
  ret = lax.dot_general(x, x, (((x.ndim - 1,), (x.ndim - 1,)), ((0,), (0,))))
  ret = utils.zip_axes(ret, 1)
  return ret


def _cov_full_batch_full_spatial(x1: np.ndarray,
                                 x2: np.ndarray,
                                 batch_axis: int,
                                 channel_axis: int) -> np.ndarray:
  ret = np.tensordot(x1, x2, (channel_axis, channel_axis))
  new_batch_axis = batch_axis - (1 if batch_axis > channel_axis else 0)
  ret = np.moveaxis(ret, (new_batch_axis, x1.ndim - 1 + new_batch_axis), (0, 1))
  ret = utils.zip_axes(ret, 2)
  return ret


def _cov_full_batch_diag_spatial(x1: np.ndarray,
                                 x2: np.ndarray,
                                 batch_axis: int,
                                 channel_axis: int) -> np.ndarray:
  ret = np.matmul(np.moveaxis(x1, (batch_axis, channel_axis), (-2, -1)),
                  np.moveaxis(x2, (batch_axis, channel_axis), (-1, -2)))
  ret = np.moveaxis(ret, (-2, -1), (0, 1))
  return ret


def _cov_diagonal_batch(x: np.ndarray,
                        diagonal_spatial: bool,
                        batch_axis: int,
                        channel_axis: int) -> np.ndarray:
  if diagonal_spatial:
    ret = _cov_diag_batch_diag_spatial(x, batch_axis, channel_axis)
  else:
    ret = _cov_diag_batch_full_spatial(x, batch_axis, channel_axis)
  return ret / x.shape[channel_axis]


def _cov(
    x1: np.ndarray,
    x2: Optional[np.ndarray],
    diagonal_spatial: bool,
    batch_axis: int,
    channel_axis: int) -> Optional[np.ndarray]:
  """Computes uncentered covariance (nngp) between two batches of inputs.

  Args:
    x1: a (2+S)D (S >= 0) `np.ndarray` of shape
      `(batch_size_1, <S spatial dimensions>, n_channels)`. `batch_size_1`,
      `n_channels` may be in different positions based on `batch_axis` and
      `channel_axis`.
    x2: an optional `np.ndarray` that has the same shape as `a` apart from
      possibly different batch (`batch_size_2`) dimension. `None` means
      `x2 == x1`.
    diagonal_spatial: Specifies whether only the diagonals of the
      location-location covariances will be computed,
      (`diagonal_spatial == True`,
       `nngp.shape == (batch_size_1, batch_size_2, height, width, depth, ...)`),
      or the full covariance
      (`diagonal_spatial == False`,
       `nngp.shape == (batch_size_1, batch_size_2, height, height,
                       width, width, depth, depth, ...)`).
    batch_axis: Specifies which axis is the batch axis.
    channel_axis: Specifies which axis is the channel / feature axis.
      For `kernel_fn`, channel size is considered to be infinite.
  Returns:
    Matrix of uncentred batch covariances with shape
    `(batch_size_1, batch_size_2, <S spatial dimensions>)`
    if `diagonal_spatial` is `True`, or
    `(batch_size_1, batch_size_2, <2*S spatial dimensions>)`
    if `diagonal_spatial` is `False`.
  """
  x2 = x1 if x2 is None else x2

  if diagonal_spatial:
    ret = _cov_full_batch_diag_spatial(x1, x2, batch_axis, channel_axis)

  else:
    ret = _cov_full_batch_full_spatial(x1, x2, batch_axis, channel_axis)

  return ret / x1.shape[channel_axis]


def _inputs_to_kernel(
    x1: np.ndarray,
    x2: Optional[np.ndarray],
    diagonal_batch: bool,
    diagonal_spatial: bool,
    compute_ntk: bool,
    batch_axis: int,
    channel_axis: Optional[int],
    mask_constant: Optional[float],
    eps: float = 1e-12) -> Kernel:
  """Transforms (batches of) inputs to a `Kernel`.

  This is a private function. Docstring and example are for internal reference.

  The kernel contains the empirical covariances between different inputs and
  their entries (e.g. pixels, words, entries in a time series etc.) necessary
  to compute the covariance of the Gaussian Process corresponding to an
  infinite Bayesian or continuous gradient descent trained neural network.

  The smallest necessary number of covariance entries is tracked. For example,
  all networks are assumed to have i.i.d. weights along the channel / feature
  / logits dimensions, hence covariance between different entries along these
  dimensions is known to be 0 and is not tracked.

  Example:
    >>> x = np.ones((10, 32, 16, 3))
    >>> o = _inputs_to_kernel(x, None,
    >>>                       diagonal_batch=True,
    >>>                       diagonal_spatial=False,
    >>>                       compute_ntk=True,
    >>>                       batch_axis=0,
    >>>                       channel_axis=-1)
    >>> o.cov1.shape, o.ntk.shape
    (10, 32, 32, 16, 16), (10, 10, 32, 32, 16, 16)
    >>> o = _inputs_to_kernel(x, None,
    >>>                       diagonal_batch=True,
    >>>                       diagonal_spatial=True,
    >>>                       compute_ntk=True,
    >>>                       batch_axis=0,
    >>>                       channel_axis=-1)
    >>> o.cov1.shape, o.ntk.shape
    (10, 32, 16), (10, 10, 32, 16)
    >>> x1 = np.ones((10, 128))
    >>> x2 = np.ones((20, 128))
    >>> o = _inputs_to_kernel(x1, x2,
    >>>                       diagonal_batch=True,
    >>>                       diagonal_spatial=True,
    >>>                       compute_ntk=False,
    >>>                       batch_axis=0,
    >>>                       channel_axis=-1)
    >>> o.cov1.shape, o.nngp.shape
    (10,), (10, 20)

  Args:
    x1: an `(S+2)`-dimensional `np.ndarray` of shape
      `(batch_size_1, height, width, depth, ..., n_channels)` with `S` spatial
      dimensions (`S >= 0`). Dimensions may be in different order based on
      `batch_axis` and `channel_axis`.
    x2: an optional `np.ndarray` with the same shape as `x1` apart
      from possibly different batch size. `None` means `x2 == x1`.
    diagonal_batch: Specifies whether `cov1` and `cov2` store only
      the diagonal of the sample-sample covariance
      (`diagonal_batch == True`,
       `cov1.shape == (batch_size_1, ...)`),
      or the full covariance
      (`diagonal_batch == False`,
       `cov1.shape == (batch_size_1, batch_size_1, ...)`).
    diagonal_spatial: Specifies whether all (`cov1`, `ntk`, etc.)
      input covariance matrcies should store only the diagonals of the
      location-location covariances
      (`diagonal_spatial == True`,
       `nngp.shape == (batch_size_1, batch_size_2, height, width, depth, ...)`),
      or the full covariance
      (`diagonal_spatial == False`,
       `nngp.shape == (batch_size_1, batch_size_2, height, height,
                       width, width, depth, depth, ...)`).
    compute_ntk: `True` to compute both NTK and NNGP kernels,
      `False` to only compute NNGP.
    batch_axis: Specifies which axis is the batch axis.
    channel_axis: Specifies which axis is the channel / feature axis.
      For `kernel_fn`, channel size is considered to be infinite.
    mask_constant: an optional `float`, the value in inputs to be considered as
      masked (e.g. padding in a batch of sentences). `None` means no masking.
      Can also be `np.nan`, `np.inf` etc. Beware of floating point precision
      errors and try to use an atypical for inputs value.
    eps: a small number used to check whether x1 and x2 are the same up to
      `eps`.

  Returns:
    The `Kernel` object containing inputs covariance[s].
  """
  batch_axis %= x1.ndim

  if batch_axis != 0:
    # TODO(romann): add support or clear error for batching.
    warnings.warn(f'!!! Non-leading (!= 0) batch dimension in the '
                  f'input layer is not supported for batching '
                  f'kernels, got batch_axis = {batch_axis}. !!!')

  if channel_axis is None:
    def flatten(x):
      if x is None:
        return x
      return np.moveaxis(x, batch_axis, 0).reshape((x.shape[batch_axis], -1))

    x1, x2 = flatten(x1), flatten(x2)
    batch_axis, channel_axis = 0, 1
    diagonal_spatial = False

  else:
    channel_axis %= x1.ndim

  def get_x_cov_mask(x):
    if x is None:
      return None, None, None

    if x.ndim < 2:
      raise ValueError(f'Inputs must be at least 2D (a batch dimension and a '
                       f'channel/feature dimension), got {x.ndim}.')

    x = utils.get_masked_array(x, mask_constant)
    x, mask = x.masked_value, x.mask

    # TODO(schsam): Think more about dtype automatic vs manual dtype promotion.
    x = x.astype(np.float64)

    if diagonal_batch:
      cov = _cov_diagonal_batch(x, diagonal_spatial, batch_axis, channel_axis)
    else:
      cov = _cov(x, x, diagonal_spatial, batch_axis, channel_axis)

    return x, cov, mask

  x1, cov1, mask1 = get_x_cov_mask(x1)
  x2, cov2, mask2 = get_x_cov_mask(x2)
  nngp = _cov(x1, x2, diagonal_spatial, batch_axis, channel_axis)

  ntk = np.zeros((), nngp.dtype) if compute_ntk else None
  is_gaussian = False
  is_reversed = False
  x1_is_x2 = utils.x1_is_x2(x1, x2, eps=eps)
  is_input = False

  return Kernel(nngp,
                ntk,
                cov1,
                cov2,
                x1_is_x2,
                is_gaussian,
                is_reversed,
                is_input,
                diagonal_batch,
                diagonal_spatial,
                x1.shape,
                x2.shape if x2 is not None else x1.shape,
                batch_axis,
                channel_axis,
                mask1,
                mask2)


def _propagate_shape(init_fn: InitFn, shape: Shapes) -> Shapes:
  """Statically, abstractly, evaluate the init_fn to get shape information."""
  akey = ShapedArray((2,), np.uint32)
  closed_init_fn = functools.partial(init_fn, input_shape=shape)
  _, in_tree = tree_flatten(((akey,), {}))
  fun, out_tree = flatten_fun(lu.wrap_init(closed_init_fn), in_tree)
  out = pe.abstract_eval_fun(fun.call_wrapped, akey)
  out_shape = tree_unflatten(out_tree(), out)[0]
  out_shape = tree_map(lambda x: int(x.val), out_shape)
  return out_shape


def _set_shapes(
    init_fn: InitFn,
    in_kernel: Kernels,
    out_kernel: Kernels) -> Kernels:
  """Apply a kernel_fn to a Kernel propagating side information."""
  if isinstance(in_kernel, Kernel):
    shape1 = _propagate_shape(init_fn, in_kernel.shape1)
    shape2 = _propagate_shape(init_fn, in_kernel.shape2)
  elif isinstance(in_kernel, list):
    shape1 = _propagate_shape(init_fn, [k.shape1 for k in in_kernel])
    shape2 = _propagate_shape(init_fn, [k.shape2 for k in in_kernel])
  else:
    raise TypeError(f'Expected input kernel to be a `Kernel` or a list of '
                    f'`Kernel`s. Found {type(out_kernel)}.')

  if isinstance(out_kernel, Kernel):
    return out_kernel.replace(shape1=shape1, shape2=shape2)
  elif isinstance(out_kernel, list):
    return [k.replace(shape1=s1, shape2=s2) for
            k, s1, s2 in zip(out_kernel, shape1, shape2)]
  elif isinstance(out_kernel, types.GeneratorType):
    # NOTE(bwpriest) This is presently making the unsafe assumption that the 
    # out_kernel's interior elements are not lists.
    return (k.replace(shape1=shape1, shape2=shape2) for k in out_kernel)
  else:
    raise TypeError(f'Expected output kernel to be a `Kernel`, a list of '
                    f'`Kernel`s, or a generator of `Kernels`. Found '
                    f'{type(out_kernel)}.')


def _fuse_reqs(kernel_fn_reqs, default_reqs, **user_reqs):
  # Override static requirements with explicit user-specified requirements,
  # but only if they are less demanding, raise an error otherwise.
  kernel_fn_reqs = dict(kernel_fn_reqs)
  for req, v in user_reqs.items():
    if v is not None:
      if req in kernel_fn_reqs:
        if not kernel_fn_reqs[req] and v:
          raise ValueError(f'Asked to compute `kernel_fn` output with '
                           f'`{req} == {v}`, while `kernel_fn` '
                           f'requires `{req} == {kernel_fn_reqs[req]}`.')

        kernel_fn_reqs[req] |= v

      else:
        kernel_fn_reqs[req] = v

  # Fill unspecified requirements with defaults.
  for req, v in default_reqs.items():
    if req not in kernel_fn_reqs:
      kernel_fn_reqs[req] = v

  return frozendict.frozendict(kernel_fn_reqs)


def _preprocess_kernel_fn(
    init_fn: InitFn,
    kernel_fn: LayerKernelFn) -> AnalyticKernelFn:
  """Returns a `kernel_fn` with additional arguments.

  Args:
    init_fn: layer parameters initialization function. Used for shape
      inference.
    kernel_fn: the `Kernel` -> `Kernel` layer propagation function.
  Returns:
    A new `kernel_fn` that does the same computation but accepts additional
    arguments to flexibly specify the required computation, and can be applied
    to either a `Kernel' or a pair of `np.ndarrray`s.
  """
  # Set empty requirements if none specified.
  if not hasattr(kernel_fn, _INPUT_REQ):
    kernel_fn = _requires()(kernel_fn)

  def kernel_fn_kernel(kernel, **user_reqs):
    out_kernel = kernel_fn(kernel, **user_reqs)
    return _set_shapes(init_fn, kernel, out_kernel)

  def kernel_fn_x1(x1, x2, get, **user_reqs):
    # Get input requirements requested by network layers, user, or defaults.
    kernel_fn_reqs = getattr(kernel_fn, _INPUT_REQ)
    reqs = _fuse_reqs(kernel_fn_reqs, _DEFAULT_INPUT_REQ, **user_reqs)
    compute_ntk = (get is None) or ('ntk' in get)
    kernel = _inputs_to_kernel(x1, x2, compute_ntk=compute_ntk, **reqs)
    out_kernel = kernel_fn(kernel, **user_reqs)
    return _set_shapes(init_fn, kernel, out_kernel)

  @utils.get_namedtuple('AnalyticKernel')
  def kernel_fn_any(x1_or_kernel,
                    x2=None,
                    get=None,
                    mask_constant=None,
                    diagonal_batch=None,
                    diagonal_spatial=None):
    """Returns the `Kernel` resulting from applying `kernel_fn` to given inputs.

    Args:
      x1_or_kernel: either a `np.ndarray` with the first batch of inputs, or a
      `Kernel`.
      x2: an optional `np.ndarray` with the second batch of inputs. `None`
        means `x2 == x1` or `x1_or_kernel is Kernel`.
      get: either `None`, a string, or a tuple of strings specifying which data
        should be returned by the kernel function. Can be "nngp", "ntk", "cov1",
        "cov2", "is_gaussian", "is_reversed", "diagonal_batch",
        "diagonal_spatial", etc.
      mask_constant: an optional `float`, the value in inputs to be considered
        as masked (e.g. padding in a batch of sentences). `None` means no
        masking. Can also be `np.nan`, `np.inf` etc. Beware of floating point
        precision errors and try to use an atypical for inputs value.
      diagonal_batch: an optional boolean specifying whether `cov1` and
        `cov2` in all intermediary layers should store only the diagonal of the
        sample-sample covariance
        (`diagonal_batch == True`,
         `cov1.shape == (batch_size_1, ...)`),
        or the full covariance
        (`diagonal_batch == False`,
         `cov1.shape == (batch_size_1, batch_size_1, ...)`).
        Defaults to least compute-heavy setting necessary to compute the output
        `nngp` [and `ntk`] covariance.
      diagonal_spatial: an optional boolean specifying whether all (`cov1`,
        `ntk`, etc.) covariance matrcies in all intermediary layers should store
        only the diagonals of the location-location covariances
        (`diagonal_spatial == True`,
         `nngp.shape == (batch_size_1, batch_size_2, height, width, ...)`),
        or the full covariance
        (`diagonal_spatial == False`,
         `nngp.shape == (batch_size_1, batch_size_2, height, height,
                         width, width, ...)`).
        Defaults to least compute-heavy setting necessary to compute the output
        `nngp` [and `ntk`] covariance.

    Returns:
      If `get` is a string, returns the requested `np.ndarray`. If `get` is a
      tuple, returns an `AnalyticKernel` namedtuple containing only the
      requested information. If `get` is `None` then a `Kernel` object is
      returned containing all the data.
    """
    if (isinstance(x1_or_kernel, Kernel) or
        (isinstance(x1_or_kernel, list) and
         all(isinstance(k, Kernel) for k in x1_or_kernel))):

      if mask_constant is not None:
        raise ValueError('`mask_constant` parameter only applies to array '
                         'inputs, and would have no effect on a `Kernel`.')

      return kernel_fn_kernel(x1_or_kernel,
                              diagonal_batch=diagonal_batch,
                              diagonal_spatial=diagonal_spatial)

    return kernel_fn_x1(x1_or_kernel, x2, get,
                        diagonal_batch=diagonal_batch,
                        diagonal_spatial=diagonal_spatial,
                        mask_constant=mask_constant)

  setattr(kernel_fn_any, _INPUT_REQ, getattr(kernel_fn, _INPUT_REQ))
  return kernel_fn_any


def _elementwise(fn, name, **fn_kwargs):
  init_fn, apply_fn = ostax.elementwise(fn, **fn_kwargs)
  kernel_fn = lambda kernels: _transform_kernels(kernels, fn, **fn_kwargs)
  init_fn.__name__ = apply_fn.__name__ = kernel_fn.__name__ = name
  return init_fn, apply_fn, kernel_fn


def _ab_relu(x, a, b, **kwargs):
  return a * np.minimum(x, 0) + b * np.maximum(x, 0)


def _erf(x, a, b, c, **kwargs):
  return a * erf(b * x) + c


def _gelu(x, **kwargs):
  return 0.5 * x * (1. + erf(x / np.sqrt(2.)))


def _sin(x, a, b, c, **kwargs):
  return a * np.sin(b * x + c)


def _rbf(x, gamma, **kwargs):
  return np.sqrt(2) * np.sin(np.sqrt(2 * gamma) * x + np.pi/4)


def _arccos(x, do_backprop):
  if do_backprop:
    # https://github.com/google/jax/issues/654
    x = np.where(np.abs(x) >= 1, np.sign(x), x)
  else:
    x = np.clip(x, -1, 1)
  return np.arccos(x)


def _sqrt(x, do_backprop):
  if do_backprop:
    # https://github.com/google/jax/issues/654
    x = np.where(x <= 0, 0, x)
  else:
    x = np.maximum(x, 0)
  return np.sqrt(x)


def _safe_sqrt(x):
  return np.sqrt(np.maximum(x, 1e-20))


def _arcsin(x, do_backprop):
  if do_backprop:
    # https://github.com/google/jax/issues/654
    x = np.where(np.abs(x) >= 1, np.sign(x), x)
  else:
    x = np.clip(x, -1, 1)
  return np.arcsin(x)


def _get_diagonal(
    cov: Optional[np.ndarray],
    diagonal_batch: bool,
    diagonal_spatial: bool) -> Optional[np.ndarray]:
  """Extracts the diagonal of `cov` over all (sample, spatial) dimensions.

  Adapts computation if `cov` already stores only the diagonal along some
  dimensions based on `diagonal_batch` and `diagonal_spatial`.
  """
  if cov is None:
    return cov

  batch_ndim = 1 if diagonal_batch else 2
  start_axis = 2 - batch_ndim
  end_axis = batch_ndim if diagonal_spatial else cov.ndim
  cov = utils.unzip_axes(cov, start_axis, end_axis)
  return utils.diagonal_between(cov, start_axis, end_axis)


def _get_diagonal_outer_prods(cov1: np.ndarray,
                              cov2: Optional[np.ndarray],
                              diagonal_batch: bool,
                              diagonal_spatial: bool,
                              operation: Callable[[float, float], float],
                              axis: Tuple[int, ...] = (),
                              mask1: Optional[np.ndarray] = None,
                              mask2: Optional[np.ndarray] = None
                             ) -> Tuple[np.ndarray, np.ndarray, np.ndarray]:
  """Gets outer products of diagonals `cov1, cov1`, `cov1, cov2`, `cov2, cov2`.

  `prod11[x1, x2, h1, h2, ...]` =
   cov1[x1, [x1,], h1, [h1,], ...] * cov1[x2, [x2,], h2, [h2,], ...]`,
  `prod12[x1, x2, h1, h2, ...]` =
   cov1[x1, [x1,], h1, [h1,], ...] * cov2[x2, [x2,], h2, [h2,], ...]`,
  `prod22[x1, x2, h1, h2, ...]` =
   cov2[x1, [x1,], h1, [h1,], ...] * cov2[x2, [x2,], h2, [h2,], ...]`.

  Exact shapes of `cov1` and `cov2` are defined by `diagonal_batch` and
    `diagonal_spatial`.
  """
  axis = utils.canonicalize_axis(axis, cov1)

  cov1 = _get_diagonal(cov1, diagonal_batch, diagonal_spatial)
  cov2 = _get_diagonal(cov2, diagonal_batch, diagonal_spatial)

  cov1, _ = _mean_and_var(cov1, axis=axis, keepdims=True, mask=mask1)
  cov2, _ = _mean_and_var(cov2, axis=axis, keepdims=True, mask=mask2)

  end_axis = 1 if diagonal_spatial else cov1.ndim
  prod12 = utils.outer_prod(cov1, cov2, 0, end_axis, operation)

  start_axis = 1 if diagonal_batch else 0
  prod11 = utils.outer_prod(cov1, cov1, start_axis, end_axis, operation)
  prod22 = (utils.outer_prod(cov2, cov2, start_axis, end_axis, operation)
            if cov2 is not None else prod11)

  return prod11, prod12, prod22


def _get_ab_relu_kernel(ker_mat, prod, a, b, do_backprop, ntk=None):
  cosines = ker_mat / _safe_sqrt(prod)
  angles = _arccos(cosines, do_backprop)

  dot_sigma = (a**2 + b**2 - (a - b)**2 * angles / np.pi) / 2
  ker_mat = ((a - b)**2 * _sqrt(prod - ker_mat**2, do_backprop) / (2 * np.pi) +
             dot_sigma * ker_mat)

  if ntk is not None:
    ntk *= dot_sigma

  return ker_mat, ntk


def _transform_kernels_ab_relu(
    k: Kernel,
    a: float = 1.0,
    b: float = 0.0,
    do_backprop: bool = True,
    do_stabilize: bool = True) -> Kernel:
  """Compute new kernels after an `ABRelu` layer.

  See https://arxiv.org/pdf/1711.09090.pdf for the leaky ReLU derivation.
  """
  cov1, nngp, cov2, ntk = k.cov1, k.nngp, k.cov2, k.ntk

  if do_stabilize:
    factor = np.max([np.max(np.abs(nngp)), 1e-12])
    nngp /= factor
    cov1 /= factor
    if cov2 is not None:
      cov2 /= factor

  prod11, prod12, prod22 = _get_diagonal_outer_prods(cov1,
                                                     cov2,
                                                     k.diagonal_batch,
                                                     k.diagonal_spatial,
                                                     op.mul)
  nngp, ntk = _get_ab_relu_kernel(nngp, prod12, a, b, do_backprop, ntk=ntk)
  if do_stabilize:
    nngp *= factor

  if k.diagonal_batch and k.diagonal_spatial:
    cov1 *= (a**2 + b**2) / 2
    if cov2 is not None:
      cov2 *= (a**2 + b**2) / 2
  else:
    cov1, _ = _get_ab_relu_kernel(cov1, prod11, a, b, do_backprop)
    if cov2 is not None:
      cov2, _ = _get_ab_relu_kernel(cov2, prod22, a, b, do_backprop)

  if do_stabilize:
    cov1 *= factor
    if cov2 is not None:
      cov2 *= factor

  return k.replace(cov1=cov1,
                   nngp=nngp,
                   cov2=cov2,
                   ntk=ntk,
                   is_gaussian=(a == b))


def _get_erf_kernel(
    ker_mat: np.ndarray,
    prod: np.ndarray,
    do_backprop: bool,
    ntk: np.ndarray = None) -> Tuple[np.ndarray, Optional[np.ndarray]]:
  if ntk is not None:
    dot_sigma = 4 / (np.pi * np.sqrt(prod - 4 * ker_mat**2))
    ntk *= dot_sigma
  ker_mat = _arcsin(2 * ker_mat / np.sqrt(prod), do_backprop) * 2 / np.pi


  return ker_mat, ntk


def _transform_kernels_erf_non_scaled(k: Kernel, do_backprop: bool) -> Kernel:
  """Compute new kernels after an `Erf` layer."""
  cov1, nngp, cov2, ntk = k.cov1, k.nngp, k.cov2, k.ntk

  _cov1_denom = 1 + 2 * cov1
  _cov2_denom = None if cov2 is None else 1 + 2 * cov2

  prod11, prod12, prod22 = _get_diagonal_outer_prods(_cov1_denom,
                                                     _cov2_denom,
                                                     k.diagonal_batch,
                                                     k.diagonal_spatial,
                                                     op.mul)
  nngp, ntk = _get_erf_kernel(nngp, prod12, do_backprop, ntk=ntk)

  if k.diagonal_batch and k.diagonal_spatial:
    cov1 = np.arcsin(2 * cov1 / _cov1_denom) * 2 / np.pi
    if cov2 is not None:
      cov2 = np.arcsin(2 * cov2 / _cov2_denom) * 2 / np.pi
  else:
    cov1, _ = _get_erf_kernel(cov1, prod11, do_backprop)
    if cov2 is not None:
      cov2, _ = _get_erf_kernel(cov2, prod22, do_backprop)

  return k.replace(cov1=cov1,
                   nngp=nngp,
                   cov2=cov2,
                   ntk=ntk,
                   is_gaussian=False)


def _get_gelu_kernel(nngp: np.ndarray,
                     prod: np.ndarray,
                     prod_plus_1: np.ndarray,
                     do_backprop: bool,
                     ntk: np.ndarray = None
                     ) -> Tuple[np.ndarray, Optional[np.ndarray]]:
  delta_squared = prod_plus_1 - nngp**2
  delta = _safe_sqrt(delta_squared)
  ratio = nngp / _safe_sqrt(prod_plus_1)
  new_nngp = (nngp**2 + prod * delta_squared) / (prod_plus_1 * delta)
  new_nngp += nngp * _arcsin(ratio, do_backprop)
  new_nngp /= 2 * np.pi
  new_nngp += 0.25 * nngp

  if ntk is not None:
    second_term = 0.25 + _arcsin(ratio, do_backprop) / (2 * np.pi)
    first_term = 1 / delta_squared + (1 - prod) / prod_plus_1 + 1
    first_term *= nngp / delta / (2. * np.pi)
    dot_sigma = first_term + second_term
    ntk *= dot_sigma
  return new_nngp, ntk


def _get_gelu_nngp_diag(nngp_diag: np.ndarray, do_backprop: bool) -> np.ndarray:
  new_diag = nngp_diag / ((nngp_diag + 1.) * np.sqrt(1. + 2.* nngp_diag))
  new_diag += _arcsin(nngp_diag/(nngp_diag + 1), do_backprop) / 2
  new_diag /= np.pi
  new_diag += 0.25
  new_diag *= nngp_diag
  return new_diag


def _transform_kernels_gelu(k: Kernel, do_backprop: bool) -> Kernel:
  """Compute new kernels after an `Gelu` layer; NNGP see `arXiv:2002.08517`."""
  cov1, nngp, cov2, ntk = k.cov1, k.nngp, k.cov2, k.ntk

  cov1_plus_1 = cov1 + 1
  cov2_plus_1 = None if cov2 is None else cov2 + 1

  prod11_plus_1, prod12_plus_1, prod22_plus_1 = _get_diagonal_outer_prods(
      cov1_plus_1, cov2_plus_1, k.diagonal_batch, k.diagonal_spatial, op.mul)
  prod11, prod12, prod22 = _get_diagonal_outer_prods(
      cov1, cov2, k.diagonal_batch, k.diagonal_spatial, op.mul)

  nngp, ntk = _get_gelu_kernel(nngp, prod12, prod12_plus_1, do_backprop,
                               ntk=ntk)

  if k.diagonal_batch and k.diagonal_spatial:
    cov1 = _get_gelu_nngp_diag(cov1, do_backprop)
    if cov2 is not None:
      cov2 = _get_gelu_nngp_diag(cov2, do_backprop)
  else:
    cov1, _ = _get_gelu_kernel(cov1, prod11, prod11_plus_1, do_backprop)
    if cov2 is not None:
      cov2, _ = _get_gelu_kernel(cov2, prod22, prod22_plus_1, do_backprop)

  return k.replace(cov1=cov1,
                   nngp=nngp,
                   cov2=cov2,
                   ntk=ntk,
                   is_gaussian=False)


def _transform_kernels_affine_erf(
    k: Kernel,
    do_backprop: bool,
    a: float = 1.0,
    b: float = 1.0,
    c: float = 0.0) -> Kernel:
  old_nngp = k.nngp
  k = k.replace(cov1=b**2 * k.cov1,
                nngp=b**2 * k.nngp,
                cov2=None if k.cov2 is None else b**2 * k.cov2,
                ntk=None if k.ntk is None else b**2 * k.ntk,
                is_gaussian=False)
  k = _transform_kernels_erf_non_scaled(k, do_backprop)
  return k.replace(
      cov1=_affine(k.cov1, a, c),
      nngp=_affine(k.nngp, a, c),
      cov2=_affine(k.cov2, a, c),
      ntk=None if k.ntk is None else _affine(k.ntk, a, 0.))


def _transform_kernels_sin(
    k: Kernel,
    a: float = 1.0,
    b: float = 1.0,
    c: float = 0.0) -> Kernel:
  """Compute new kernels after an `Sin` layer."""
  cov1, nngp, cov2, ntk = k.cov1, k.nngp, k.cov2, k.ntk

  sum11, sum12, sum22 = _get_diagonal_outer_prods(cov1,
                                                  cov2,
                                                  k.diagonal_batch,
                                                  k.diagonal_spatial,
                                                  op.add)
  half_a_square = a**2 / 2.
  def _get_sin_kernel(sum_, cov, ntk):
    s1 = np.exp(b**2 * (-0.5 * sum_ + cov))
    s2 = np.exp(b**2 * (-0.5 * sum_ - cov)) * np.cos(2*c)
    nngp = half_a_square * (s1 - s2)
    if ntk is not None:
      ntk *= half_a_square * b**2 * (s1 + s2)
    return nngp, ntk
  def _get_diag_sin_kernel(mat):
    return half_a_square *(1. - np.exp(-b**2 * mat) *np.cos(2*c))
  nngp, ntk = _get_sin_kernel(sum12, nngp, ntk)

  if k.diagonal_batch and k.diagonal_spatial:
    cov1 = _get_diag_sin_kernel(sum11)
    if cov2 is not None:
      cov2 = _get_diag_sin_kernel(sum22)
  else:
    cov1 = _get_sin_kernel(sum11, cov1, None)[0]
    if cov2 is not None:
      cov2 = _get_sin_kernel(sum22, cov2, None)[0]

  return k.replace(cov1=cov1,
                   nngp=nngp,
                   cov2=cov2,
                   ntk=ntk,
                   is_gaussian=False)


def _transform_kernels_rbf(
    k: Kernel,
    gamma: float = 1.0) -> Kernel:
  """Compute new kernels after an `Rbf` layer."""
  cov1, nngp, cov2, ntk = k.cov1, k.nngp, k.cov2, k.ntk

  sum11, sum12, sum22 = _get_diagonal_outer_prods(cov1,
                                                  cov2,
                                                  k.diagonal_batch,
                                                  k.diagonal_spatial,
                                                  op.add)

  def _get_rbf_kernel(sum_, cov, ntk):
    s1 = np.exp(gamma * (-sum_ + 2 * cov))
    nngp = s1
    if ntk is not None:
      ntk *= 2 * gamma * s1
    return nngp, ntk

  nngp, ntk = _get_rbf_kernel(sum12, nngp, ntk)

  if k.diagonal_batch and k.diagonal_spatial:
    cov1 = np.ones_like(sum11)
    if cov2 is not None:
      cov2 = np.ones_like(sum22)
  else:
    cov1 = _get_rbf_kernel(sum11, cov1, None)[0]
    if cov2 is not None:
      cov2 = _get_rbf_kernel(sum22, cov2, None)[0]

  return k.replace(cov1=cov1, nngp=nngp, cov2=cov2, ntk=ntk, is_gaussian=False)


def _transform_kernels(
    k: Kernel,
    fn: Callable[[float], float],
    **fn_kwargs) -> Kernel:
  """Apply transformation to kernels.

  Args:
    k: a `Kernel` object.
    fn: nonlinearity function, can only be Relu, Erf, Sine or Identity.
    **fn_kwargs: arguments passed to a `_transform_kernels_<name>` function.

  Returns:
    The transformed kernel.
  """
  if not k.is_gaussian:
    raise ValueError('An affine layer (i.e. dense or convolution) '
                     'has to be applied before a nonlinearity layer.')
  if fn is _ab_relu:
    return _transform_kernels_ab_relu(k, **fn_kwargs)
  if fn is _erf:
    return _transform_kernels_affine_erf(k, **fn_kwargs)
  if fn is _sin:
    return _transform_kernels_sin(k, **fn_kwargs)
  if fn is _rbf:
    return _transform_kernels_rbf(k, **fn_kwargs)
  if fn is _gelu:
    return _transform_kernels_gelu(k, **fn_kwargs)
  # TODO(xlc): Monte Carlo approximation to the integral (suggested by schsam@.)
  raise NotImplementedError(f'Analaytic kernel for activiation {fn} is not '
                            f'implmented.')


def _affine(
    mat: Optional[np.ndarray],
    W_std: float,
    b_std: float) -> Optional[np.ndarray]:
  """Get covariances of affine outputs if inputs have covariances `nngp`.

  The output is assumed to be `xW + b`, where `x` is the input, `W` is a matrix
  of i.i.d. Gaussian weights with std `W_std`, `b` is a vector of i.i.d.
  Gaussian biases with std `b_std`.

  Args:
    mat: a `np.ndarray` containing sample-[sample-]position[-position]
      covariances of inputs.
    W_std: a float, standard deviation of a fully-connected layer weights.
    b_std: a float, standard deviation of a fully-connected layer biases.

  Returns:
    a `np.ndarray` containing sample-[sample-]position[-position] covariances
    of FC outputs. Has the same shape as `nngp`.
  """
  if mat is None:
    return mat

  return  W_std**2 * mat + b_std**2


def _fan_in_kernel_fn(kernels: List[Kernel], axis: Optional[int]) -> Kernel:
  diagonal_batch = kernels[0].diagonal_batch
  diagonal_spatial = kernels[0].diagonal_spatial

  shape1, shape2 = kernels[0].shape1, kernels[0].shape2

  ndim = len(shape1)
  axis = None if axis is None else axis % ndim
  batch_axis = kernels[0].batch_axis
  channel_axis = kernels[0].channel_axis

  # Check diagonal requirements.
  if not all(k.diagonal_batch == diagonal_batch and
             k.diagonal_spatial == diagonal_spatial and
             k.batch_axis == batch_axis and
             k.channel_axis == channel_axis
             for k in kernels):
    raise NotImplementedError('`FanIn` layers are only implemented for the '
                              'case if all input layers output the same layout '
                              'of covariance matrices, i.e. having all '
                              'matching `diagonal_batch` and '
                              '`diagonal_spatial` and other attributes.')

  # If kernels have different spatial axes order, transpose some of them.
  n_kernels = len(kernels)
  n_reversed = sum(ker.is_reversed for ker in kernels)

  if n_reversed > n_kernels / 2:
    is_reversed = True
    for i in range(n_kernels):
      if not kernels[i].is_reversed:
        kernels[i] = kernels[i].reverse()

  else:
    is_reversed = False
    for i in range(n_kernels):
      if kernels[i].is_reversed:
        kernels[i] = kernels[i].reverse()

  # Check shapes.
  if axis is None:
    if not all([k.shape1 == shape1 and k.shape2 == shape2 for k in kernels]):
      raise ValueError('All shapes should be equal in `FanInSum`.')

  else:
    new_shape1 = shape1[:axis] + shape1[axis + 1:]
    new_shape2 = shape2[:axis] + shape2[axis + 1:]
    for k in kernels:
      k_shape1 = k.shape1[:axis] + k.shape1[axis + 1:]
      k_shape2 = k.shape2[:axis] + k.shape2[axis + 1:]
      if k_shape1 != new_shape1 or k_shape2 != new_shape2:
        raise ValueError('Non-`axis` shapes should be equal in `FanInConcat`.')

  # Check if inputs are independent Gaussians.
  if axis is None or axis != channel_axis:
    is_gaussian = all(k.is_gaussian for k in kernels)
    if not is_gaussian:
      raise NotImplementedError('`FanInSum` or `FanInConcat` layer along the '
                                'non-channel axis is only implemented for the '
                                'case if all input layers guaranteed to be mean'
                                '-zero Gaussian, i.e. having all `is_gaussian '
                                'set to `True`.')
  else:
    # TODO(romann): allow to apply nonlinearity after channelwise concatenation.
    # TODO(romann): support concatenating different channelwise masks.
    is_gaussian = False

  # Warnings.
  warnings.warn('`FanIn` layers assume independent inputs which is not verified'
                ' in the code. Please make sure to have at least one `Dense` / '
                '`Conv` / `GlobalSelfAttention` etc. layer in each branch.')
  if axis == batch_axis:
    warnings.warn(f'Concatenation along the batch axis ({axis}) gives '
                  f'inconsistent covariances when batching - '
                  f'proceed with caution.')

  spatial_axes = tuple(i for i in range(ndim)
                       if i not in (channel_axis, batch_axis))
  # Change spatial axis according to the kernel `is_reversed`.
  if axis in spatial_axes and is_reversed:
    axis = spatial_axes[::-1][spatial_axes.index(axis)]

  # Map activation tensor axis to the covariance tensor axis.
  tensor_axis_to_kernel_axis = {
      **{
          None: None,
          batch_axis: 0,
          channel_axis: -1,
      },
      **{
          spatial_axis: idx + 1 for idx, spatial_axis in enumerate(spatial_axes)
      }
  }
  axis = tensor_axis_to_kernel_axis[axis]
  widths = [k.shape1[channel_axis] for k in kernels]

  cov1 = _concat_kernels([k.cov1 for k in kernels], axis,
                         diagonal_batch, diagonal_spatial, widths)
  cov2 = _concat_kernels([k.cov2 for k in kernels], axis,
                         diagonal_batch, diagonal_spatial, widths)
  nngp = _concat_kernels([k.nngp for k in kernels], axis,
                         False, diagonal_spatial, widths)
  ntk = _concat_kernels([k.ntk for k in kernels], axis,
                        False, diagonal_spatial, widths)
  kers = (nngp, ntk, cov1, cov2)

  return Kernel(*(
      kers + (kernels[0].x1_is_x2,
              is_gaussian,
              is_reversed,
              kernels[0].is_input,
              diagonal_batch,
              diagonal_spatial,
              None,
              None,
              batch_axis,
              channel_axis,
              None,
              None)))


def _concat_kernels(
    mats: List[Optional[np.ndarray]],
    axis: int,
    diagonal_batch: bool,
    diagonal_spatial: bool,
    widths: List[int]) -> Optional[np.ndarray]:
  """Compute the covariance of concatenated activations with given covariances.

  Args:
    mats: Covariance tensors of the same shape.
    axis: Specifies the axis along which the covariances (not activations) are
      concatenated. `None` corresponds to sum, `-1` to averaging.
    diagonal_batch: Specifies whether `cov1` and `cov2` store only
      the diagonal of the sample-sample covariance
      (`diagonal_batch == True`,
       `cov1.shape == (batch_size_1, ...)`),
      or the full covariance
      (`diagonal_batch == False`,
       `cov1.shape == (batch_size_1, batch_size_1, ...)`).
    diagonal_spatial: Specifies whether only the diagonals of the
      location-location covariances will be computed,
      (`diagonal_spatial == True`,
       `nngp.shape == (batch_size_1, batch_size_2, height, width, depth, ...)`),
      or the full covariance
      (`diagonal_spatial == False`,
       `nngp.shape == (batch_size_1, batch_size_2, height, height,
                       width, width, depth, depth, ...)`).
    widths: list of integer channel widths of the finite model inputs.
  Returns:
    A new `np.ndarray` representing covariance between concatenated activations.
  """
  if mats[0] is None:
    return None

  n_mats = len(mats)
  mat_ndim = mats[0].ndim

  # Sum if `axis == None` i.e. called from `FanInSum`.
  if axis is None:
    mat = sum(mats)

  # Averaging if concatenating along features or diagonalized dimension.
  elif axis == -1:
    if all(w == widths[0] for w in widths):
      widths = [1] * len(widths)
    mat = sum(mats[i] * widths[i] for i in range(n_mats)) / sum(widths)

  # Simple concatenation along the axis if the axis is not duplicated.
  elif ((axis == 0 and diagonal_batch) or
        (axis != 0 and diagonal_spatial)):
    concat_axis = axis + (0 if diagonal_batch else 1)
    mat = np.concatenate(mats, concat_axis)

  # 2D concatenation with insertion of 0-blocks if the axis is present twice.
  else:
    rows = []
    pad_axis = max(0, 2 * axis - (1 if diagonal_batch else 0))
    for i, mat in enumerate(mats):
      pads = [(0, 0)] * mat_ndim
      pads[pad_axis] = (
          sum(mats[j].shape[pad_axis] for j in range(i)),
          sum(mats[j].shape[pad_axis] for j in range(i + 1, n_mats))
      )
      rows.append(np.pad(mat, pads))
    mat = np.concatenate(rows, pad_axis + 1)

  return mat


def _same_pad_for_filter_shape(
    x: np.ndarray,
    filter_shape: Tuple[int, ...],
    strides: Tuple[int, ...],
    axes: Tuple[int, ...],
    mode: str) -> np.ndarray:
  """Pad an array to imitate `SAME` padding with `VALID`.

  See `Returns` section for details. This function is usually needed to
    implement `CIRCULAR` padding using `VALID` padding.

  Args:
    x: `np.ndarray` to pad, e.g. a 4D `NHWC` image.
    filter_shape: tuple of positive integers, the convolutional filters spatial
      shape (e.g. `(3, 3)` for a 2D convolution).
    strides: tuple of positive integers, the convolutional spatial strides, e.g.
      e.g. `(1, 1)` for a 2D convolution.
    axes: tuple of non-negative integers, the spatial axes to apply
      convolution over (e.g. `(1, 2)` for an `NHWC` image).
    mode: a string, padding mode, for all options see
      https://docs.scipy.org/doc/numpy/reference/generated/numpy.pad.html.
  Returns:
    A `np.ndarray` of the same dimensionality as `x` padded to a potentially
    larger shape such that a `VALID` convolution with `filter_shape` applied
    to `x` over `axes` outputs an array of the same shape as `x`.
  """
  axes_shape = tuple(np.size(x, axis) for axis in axes)
  axes_pads = lax.padtype_to_pads(axes_shape, filter_shape, strides,
                                  Padding.SAME.name)

  pads = [(0, 0),] * x.ndim
  for i, axis in enumerate(axes):
    pads[axis] = axes_pads[i]

  x = np.pad(x, pads, mode)
  return x


def _conv_kernel_full_spatial(
    mat: Optional[np.ndarray],
    filter_shape: Tuple[int, ...],
    strides: Tuple[int, ...],
    padding: Padding,
    batch_ndim: int
    ) -> Optional[np.ndarray]:
  """Compute covariance of the CNN outputs given inputs with covariance `mat`.

  Used when `kernel.diagonal_spatial == False`.

  Args:
    mat: a `(2*S+batch_ndim)`-dimensional `np.ndarray` containing
      sample-[sample-]position-position covariances of CNN inputs, where `S` is
      the number of spatial dimensions (e.g. 2 for images). Has shape
      `(batch_size_1, [batch_size_2,]
        height, height, width, width, depth, depth, ...)`.
    filter_shape: tuple of positive integers, the convolutional filters spatial
      shape (e.g. `(3, 3)` for a 2D convolution).
    strides: tuple of positive integers, the CNN strides (e.g. `(1, 1)` for a
      2D convolution).
    padding: a `Padding` enum, e.g. `Padding.CIRCULAR`.
    batch_ndim: integer, number of batch dimensions, 1 or 2.

  Returns:
    a `(2*S+batch_ndim)`-dimensional `np.ndarray` containing
    sample-[sample-]position-position covariances of CNN outputs, where `S` is
    the number of spatial dimensions (e.g. 2 for images). Has shape
    `(batch_size_1, [batch_size_2,] new_width, new_width,
      new_height, new_height, new_depth, new_depth, ...)`.
  """
  if mat is None or mat.ndim == 0:
    return mat

  if padding == Padding.CIRCULAR:
    spatial_axes = tuple(range(batch_ndim, mat.ndim))
    mat = _same_pad_for_filter_shape(
        mat,
        _double_tuple(filter_shape),
        _double_tuple(strides),
        spatial_axes,
        'wrap'
    )
    padding = Padding.VALID

  for i in range(mat.ndim - 1, batch_ndim, -2):
    spatial_i = (i - batch_ndim) // 2
    filter_i = filter_shape[spatial_i]
    stride_i = strides[spatial_i]
    size_i = mat.shape[i]

    mat = np.moveaxis(mat, (i - 1, i), (-2, -1))
    mat_preshape = mat.shape[:-2]

    rhs = np.diag(np.full((filter_i,), 1. / filter_i, mat.dtype))
    rhs_shape = ()

    platform = xla_bridge.get_backend().platform
    if platform in ['gpu', 'tpu']:
      batch_and_channels = utils.size_at(mat_preshape)
      n_channels = batch_and_channels

      # Find smallest `n_channels > 1` that divides `batch_and_features`; use
      # depthwise-separable CNN. For `n_channels == 1` CuDNN appears to invoke a
      # different algorithm (`void cudnn::detail::implicit_convolve_sgemm`) than
      # in any other case (`conv2d_c1_k1_nchw_hw_packed_kernel`), and the latter
      # seems many-fold faster.
      # For TPU, start with `n_channels >= 128`. Beware of precision errors:
      # TODO(romann): revisit based on b/154160868, b/154165148.
      n_channels_min = 2 if platform == 'gpu' else 128

      for n_c in range(n_channels_min, batch_and_channels):
        if batch_and_channels % n_c == 0:
          n_channels = n_c
          break

    elif platform == 'cpu':
      # For CPU minimal channels seems best.
      n_channels = 1

    else:
      raise NotImplementedError(platform)

    mat = mat.reshape((-1, n_channels, size_i, size_i))

    for c in _CONV_KERNEL_DIMENSION_NUMBERS[1]:
      if c == 'O':
        rhs_shape += (n_channels,)
      elif c == 'I':
        rhs_shape += (1,)
      else:
        rhs_shape += (filter_i,)

    rhs = np.broadcast_to(rhs, rhs_shape)

    mat = lax.conv_general_dilated(
        lhs=mat,
        rhs=rhs,
        window_strides=(stride_i, stride_i),
        padding=padding.name,
        dimension_numbers=_CONV_KERNEL_DIMENSION_NUMBERS,
        feature_group_count=n_channels)
    mat = mat.reshape(mat_preshape + mat.shape[-2:])

  return mat


def _conv_kernel_diagonal_spatial(
    mat: Optional[np.ndarray],
    filter_shape: Tuple[int, ...],
    strides: Tuple[int, ...],
    padding: Padding,
    batch_ndim: int
    ) -> Optional[np.ndarray]:
  """Compute covariance of the CNN outputs given inputs with covariance `mat`.

  Used when `kernel.diagonal_spatial == True`.

  Args:
    mat: an `(S+batch_ndim)`-dimensional `np.ndarray` containing
      sample-sample-(same position) covariances of CNN inputs. Has `batch_ndim`
      batch and `S` spatial dimensions with the shape of
      `(batch_size_1, [batch_size_2,] height, width, depth, ...)`.
    filter_shape: tuple of positive integers, the convolutional filters spatial
      shape (e.g. `(3, 3)` for a 2D convolution).
    strides: tuple of positive integers, the CNN strides (e.g. `(1, 1)` for a
      2D convolution).
    padding: a `Padding` enum, e.g. `Padding.CIRCULAR`.
    batch_ndim: integer, number of leading batch dimensions, 1 or 2.

  Returns:
    an `(S+batch_ndim)`-dimensional `np.ndarray` containing
    sample-sample-(same position) covariances of CNN outputs. Has `batch_ndim`
    batch and `S` spatial dimensions with the shape of
    `(batch_size_1, [batch_size_2,] new_height, new_width, new_depth, ...)`.
  """
  if mat is None or mat.ndim == 0:
    return mat

  if padding == Padding.CIRCULAR:
    spatial_axes = tuple(range(mat.ndim)[batch_ndim:])
    mat = _same_pad_for_filter_shape(mat, filter_shape, strides,
                                     spatial_axes, 'wrap')
    padding = Padding.VALID

  filter_size = functools.reduce(op.mul, filter_shape, 1)
  filter_shape = (1,) * batch_ndim + filter_shape
  strides = (1,) * batch_ndim + strides
  mat = lax._reduce_window_sum(mat, filter_shape, strides, padding.name)
  mat /= filter_size
  return mat


def _pool_kernel(
    mat: Optional[np.ndarray],
    pool_type: Pooling,
    window_shape: Tuple[int, ...],
    strides: Tuple[int, ...],
    padding: Padding,
    normalize_edges: bool,
    batch_ndim: int) -> Optional[np.ndarray]:
  """Get covariances of pooling outputs given inputs covariances `mat`.

  Args:
    mat: a `(2*S+batch_ndim)`-dimensional `np.ndarray` containing
      sample-[sample-]position-position covariances of pooling inputs, where `S`
      is the number of spatial dimensions (e.g. 2 for images). Has shape
      `(batch_size_1, [batch_size_2,]
        height, height, width, width, depth, depth, ...)`.
    pool_type: a `Pooling` enum, e.g. `Pooling.AVG`.
    window_shape: tuple of two positive integers, the pooling spatial shape
      (e.g. `(3, 3)`).
    strides: tuple of two positive integers, the pooling strides, e.g. `(1, 1)`.
    padding: a `Padding` enum, e.g. `Padding.CIRCULAR`.
    normalize_edges: `True` to normalize output by the effective receptive
      field, `False` to normalize by the window size. Only has effect at the
      edges when `SAME` padding is used. Set to `True` to retain correspondence
      to `ostax.AvgPool`.
    batch_ndim: integer, number of leading batch dimensions, 1 or 2.

  Returns:
      a `(2*S+batch_ndim)`-dimensional `np.ndarray` containing
      sample-[sample-]position-position covariances of pooling outputs, where
      `S` is the number of spatial dimensions (e.g. 2 for images). Has shape
      `(batch_size_1, [batch_size_2,]
        height, height, width, width, depth, depth, ...)`.
  """
  if mat is None or mat.ndim == 0:
    return mat

  if padding == Padding.CIRCULAR:
    spatial_axes = tuple(range(batch_ndim, mat.ndim))
    mat = _same_pad_for_filter_shape(mat, _double_tuple(window_shape),
                                     _double_tuple(strides), spatial_axes,
                                     'wrap')
    padding = Padding.VALID

  window_shape = (1,) * batch_ndim + _double_tuple(window_shape)
  strides = (1,) * batch_ndim + _double_tuple(strides)

  nngp_out = lax.reduce_window(mat, 0., lax.add, window_shape, strides,
                               padding.name)

  if pool_type == Pooling.AVG:
    if padding == Padding.SAME and normalize_edges:
      # `SAME` padding in `jax.experimental.stax.AvgPool` normalizes by actual
      # window size, which is smaller at the edges.
      one = np.ones_like(mat, mat.dtype)
      window_sizes = lax.reduce_window(one, 0., lax.add, window_shape, strides,
                                       padding.name)
      nngp_out /= window_sizes
    else:
      nngp_out /= np.prod(window_shape)

  return nngp_out


def _diag_mul_full_spatial(
    x: np.ndarray,
    factor: float,
    diagonal_batch: bool) -> np.ndarray:
  if diagonal_batch:
    idx = (slice(None),)
    batch_ndim = 1
  else:
    if x.shape[0] != x.shape[1]:
      return x
    idx = ()
    batch_ndim = 2

  ndims = x.ndim // 2
  for i in range(ndims):
    shape = [1] * ndims
    size = x.shape[2 - batch_ndim + 2 * i]
    shape[i] = size
    idx += (np.arange(size).reshape(shape),) * 2

  x = ops.index_mul(x, idx, factor)
  return x


def _diag_mul_diagonal_spatial(
    x: np.ndarray,
    factor: float,
    diagonal_batch: bool) -> np.ndarray:
  if diagonal_batch:
    x *= factor

  else:
    if x.shape[0] != x.shape[1]:
      return x
    idx = np.diag_indices(x.shape[0]) + (Ellipsis,)
    x = ops.index_mul(x, idx, factor)

  return x


def _diag_mul(
    x: Optional[np.ndarray],
    factor: float,
    diagonal_batch: bool,
    diagonal_spatial: bool) -> Optional[np.ndarray]:
  if x is None:
    return x

  if diagonal_spatial:
    return _diag_mul_diagonal_spatial(x, factor, diagonal_batch)

  return _diag_mul_full_spatial(x, factor, diagonal_batch)


# MASKING


_NEG_INF = -1e20  # softmax raises an error if all entries are -np.inf


def _check_is_implemented(
    mask: np.ndarray,
    padding: Optional[Padding],
    channel_axis: int) -> None:
  if padding == Padding.CIRCULAR:
    raise NotImplementedError(f'{padding} padding is not implemented for '
                              f'masked inputs.')

  if mask.shape[channel_axis] != 1:
    raise NotImplementedError(
        'Different channel-wise masks as inputs to '
        'pooling layers are not yet supported. Please '
        'let us know about your use case at'
        'https://github.com/google/neural-tangents/issues/new')


def _mean_and_var(
    x: Optional[np.ndarray],
    axis: Axes = None,
    dtype: np.dtype = None,
    out: None = None,
    ddof: int = 0,
    keepdims: bool = False,
    mask: np.ndarray = None,
    get_var: bool = False
    ) -> Tuple[Optional[np.ndarray], Optional[np.ndarray]]:
  """`np.mean` and `np.var` taking the `mask` information into account."""
  var = None
  if x is None:
    return x, var

  if mask is None:
    mean = np.mean(x, axis, dtype, out, keepdims)
    if get_var:
      var = np.var(x, axis, dtype, out, ddof, keepdims)

  else:
    axis = tuple(utils.canonicalize_axis(axis, x))
    size = utils.size_at(x, axis)
    mask = np.broadcast_to(mask, x.shape)
    mask_size = np.count_nonzero(mask, axis)
    for i in axis:
      mask_size = np.expand_dims(mask_size, i)
    size -= mask_size
    size = np.maximum(size, 1)

    mean = np.sum(x, axis=axis, keepdims=True) / size
    if not keepdims:
      mean = np.squeeze(mean, axis)

    if get_var:
      var = np.sum((x - mean)**2, axis=axis, keepdims=True) / (size - ddof)
      if not keepdims:
        var = np.squeeze(var, axis)

  return mean, var


def _sum_masks(masks: List[Optional[np.ndarray]]) -> Optional[np.ndarray]:
  def add_two_masks(mask1, mask2):
    if mask1 is None:
      return mask2

    if mask2 is None:
      return mask1

    return mask1 & mask2

  mask = functools.reduce(add_two_masks, masks, None)
  return mask


def _map_tuples(fn: Callable, tuples: Iterable[Tuple]) -> Tuple:
  return tuple(map(fn, zip(*(t for t in tuples))))


def _concat_masks(
    masks: List[Optional[np.ndarray]],
    input_shapes: List[Tuple[int, ...]],
    axis: int) -> Optional[np.ndarray]:
  """Returns a mask which is a concatenation of `masks`.

  Since elements of `masks` can have any shapes broadcastable to respective
  elements of `input_shapes`, their concatenation may require broadcasting and
  cannot be done with a single `np.concatenate` call.

  Args:
    masks: list of masks to concatenate.
    input_shapes: list of input shapes to which the masks are applied.
    axis: concatenation axis.

  Returns:
    A single `np.ndarray` mask applicable to the concatenated inputs.
  """
  if len(masks) != len(input_shapes):
    raise ValueError(f'Number of masks ({len(masks)}) and inputs '
                     f'({len(input_shapes)}) don\'t match, please file a bug at'
                     f' https://github.com/google/neural-tangents/issues/new.')

  if all(m is None for m in masks):
    return None

  axis %= len(input_shapes[0])

  # Expand the concatenation dimension of each mask.
  masks = [m if m is None else np.broadcast_to(
      m,
      m.shape[:axis] + input_shapes[i][axis: axis + 1] + m.shape[axis + 1:])
           for i, m in enumerate(masks)]

  # Max shape to broadcast all masks to along non-concat dimension.
  max_shape = _map_tuples(max, (m.shape for m in masks if m is not None))

  # Shape of the mask to replace `None` masks with.
  max_shapes = [tuple(map(min, max_shape, i)) for i in input_shapes]

  masks = [
      (np.broadcast_to(
          m,
          max_shape[:axis] + m.shape[axis: axis + 1] + max_shape[axis + 1:])
       if m is not None
       else np.zeros_like(max_shapes[i], dtype=np.bool_))
      for i, m in enumerate(masks)
  ]

  return np.concatenate(masks, axis)


def _pool_mask(
    mask: np.ndarray,
    window_shape: Union[List[int], Tuple[int, ...]],
    strides: Union[List[int], Tuple[int, ...]],
    padding: Padding,
    batch_axis: int,
    channel_axis: int) -> np.ndarray:
  window_shape = list(window_shape)
  strides = list(strides)

  non_spatial_axes = utils.canonicalize_axis((batch_axis, channel_axis), mask)
  for i in non_spatial_axes:
    window_shape.insert(i, 1)
    strides.insert(i, 1)

  # Get the output shape.
  out_shape = lax.reduce_window_shape_tuple(
      mask.shape,
      window_shape,
      strides,
      padding.name
  )

  # If shapes don't match, stride through the mask.
  if mask.shape != out_shape:
    pads = lax.padtype_to_pads(mask.shape, window_shape, strides, padding.name)
    slices = ()
    for i in range(mask.ndim):
      start = - pads[i][0] + (window_shape[i] - 1) // 2
      end = start + 1 + (out_shape[i] - 1) * strides[i]
      slices += (slice(start, end, strides[i]),)

    mask = mask[slices]
    if mask.shape != out_shape:
      raise ValueError(f'Mask shape must be {out_shape}, but got {mask.shape}, '
                       f'please submit a bug to '
                       f'https://github.com/google/neural-tangents/issues/new.')
  return mask<|MERGE_RESOLUTION|>--- conflicted
+++ resolved
@@ -68,12 +68,8 @@
 import functools
 import operator as op
 import string
-<<<<<<< HEAD
 import types
-from typing import Tuple, List, Optional, Iterable, Callable, Union
-=======
 from typing import Union, Tuple, Callable, Iterable, Dict, List, Optional
->>>>>>> 156a4f79
 import warnings
 
 import frozendict
@@ -312,26 +308,18 @@
   init_fns, apply_fns, kernel_fns = zip(*layers)
   init_fn, apply_fn = ostax.serial(*zip(init_fns, apply_fns))
 
-<<<<<<< HEAD
   if gen is False:
     @_requires(**_get_input_req_attr(kernel_fns))
-    def kernel_fn(kernels):
+    def kernel_fn(k: Kernels) -> Kernels:
       for f in kernel_fns:
-        kernels = f(kernels)
-      return kernels
+        k = f(k)
+      return k
   else:
     @_requires(**_get_input_req_attr(kernel_fns))
-    def kernel_fn(kernels):
+    def kernel_fn(k: Kernels) -> Kernels:
       for f in kernel_fns:
-        kernels = f(kernels)
-        yield kernels
-=======
-  @_requires(**_get_input_req_attr(kernel_fns))
-  def kernel_fn(k: Kernels) -> Kernels:
-    for f in kernel_fns:
-      k = f(k)
-    return k
->>>>>>> 156a4f79
+        k = f(k)
+        yield k
 
   return init_fn, apply_fn, kernel_fn
 
