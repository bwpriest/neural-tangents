# Lint as: python3

# Copyright 2019 Google LLC
#
# Licensed under the Apache License, Version 2.0 (the "License");
# you may not use this file except in compliance with the License.
# You may obtain a copy of the License at
#
#     https://www.apache.org/licenses/LICENSE-2.0
#
# Unless required by applicable law or agreed to in writing, software
# distributed under the License is distributed on an "AS IS" BASIS,
# WITHOUT WARRANTIES OR CONDITIONS OF ANY KIND, either express or implied.
# See the License for the specific language governing permissions and
# limitations under the License.

"""General-purpose internal utilities."""

from collections import namedtuple
import functools
import inspect
import operator as op
import types
from typing import Optional, Union, List

from . import dataclasses
from jax import lax
from jax.lib import xla_bridge
import jax.numpy as np
from .kernel import Kernel


def canonicalize_get(get):
  if get is None:
    return True, get

  if not get:
    # NOTE(schsam): It seems slightly nicer to not support the empty-tuple
    # case. Happy to add support later, if there's a use-case.
    raise ValueError('"get" must be non-empty.')

  get_is_not_tuple = isinstance(get, str)
  if get_is_not_tuple:
    get = (get,)

  get = tuple(s.lower() for s in get)
  if len(set(get)) < len(get):
    raise ValueError('All entries in "get" must be unique. Got {}'.format(get))
  return get_is_not_tuple, get


_KERNEL_NAMED_TUPLE_CACHE = {}


def named_tuple_factory(name, get):
  key = (name, get)
  if key in _KERNEL_NAMED_TUPLE_CACHE:
    return _KERNEL_NAMED_TUPLE_CACHE[key]
  else:
    _KERNEL_NAMED_TUPLE_CACHE[key] = namedtuple(name, get)
    return named_tuple_factory(name, get)


def _generator_map(fn, value_or_gen):
  if isinstance(value_or_gen, types.GeneratorType):
    return (_generator_map(fn, v) for v in value_or_gen)
  if isinstance(value_or_gen, list):
    return [_generator_map(fn, v) for v in value_or_gen]
  return fn(value_or_gen)


def _output_to_dict(output):
  if isinstance(output, dict):
    return output
<<<<<<< HEAD

  if isinstance(output, Kernel):
    return output.asdict()

=======
>>>>>>> f8d0b3c8
  if hasattr(output, '_asdict'):
    return output._asdict()
  raise ValueError(type(output))


def wraps(f):
  def wrapper(g):
    @functools.wraps(f)
    def h(*args, **kwargs):
      return g(*args, **kwargs)

    h.__signature__ = inspect.signature(f)
    return h
  return wrapper


def get_namedtuple(name):
  def getter_decorator(fn):
    try:
      argspec = inspect.getfullargspec(fn)
      get_index = argspec.args.index('get')
      defaults = argspec.defaults
    except:
      raise ValueError('`get_namedtuple` functions must have a `get` argument.')

    @wraps(fn)
    def getter_fn(*args, **kwargs):
      canonicalized_args = list(args)

      if 'get' in kwargs:
        get_is_not_tuple, get = canonicalize_get(kwargs['get'])
        kwargs['get'] = get
      elif get_index < len(args):
        get_is_not_tuple, get = canonicalize_get(args[get_index])
        canonicalized_args[get_index] = get
      elif defaults is None:
        raise ValueError(
            '`get_namedtuple` function must have a `get` argument provided or'
            'set by default.')
      else:
        get_is_not_tuple, get = canonicalize_get(defaults[get_index -
                                                          len(args)])

      fn_out = fn(*canonicalized_args, **kwargs)

      if get is None:
        if isinstance(fn_out, dict):
          ReturnType = named_tuple_factory(name, tuple(fn_out.keys()))
          fn_out = ReturnType(*fn_out.values())
        return fn_out

      fn_out = _generator_map(_output_to_dict, fn_out)

      if get_is_not_tuple:
        return _generator_map(lambda o: o[get[0]], fn_out)

      ReturnType = named_tuple_factory(name, get)
      return _generator_map(lambda o: ReturnType(*(o[g] for g in get)),
                            fn_out)

    return getter_fn

  return getter_decorator


def x1_is_x2(x1, x2=None, eps=1e-12):
  if not isinstance(x1, np.ndarray):
    raise TypeError('`x1` must be an ndarray. A {} is found.'.format(type(x1)))

  if x2 is None:
    return True

  if x1 is x2:
    return True

  if x1.shape != x2.shape:
    return False

  if xla_bridge.get_backend().platform == 'tpu':
    eps = 1e-4

  return np.all(np.abs(x1 - x2) < eps)


def is_array(x):
  return (isinstance(x, np.ndarray) and
          hasattr(x, 'shape') and
          x.shape != () and
          x.shape != [])


def canonicalize_axis(axis, x):
  if axis is None:
    return None

  axis = [axis] if isinstance(axis, int) else list(axis)
  if hasattr(x, 'ndim'):
    ndim = x.ndim
  elif isinstance(x, tuple):
    ndim = len(x)
  else:
    raise TypeError(x, type(x))
  return tuple(set(np.arange(ndim)[axis]))


def zip_axes(x, start_axis=0, end_axis=-1):
  """Zip (interleave) axes starting from `start_axis`.

  Changes the shape as follows:
  `[..., X, Y, Z, ..., X, Y, Z, ...] -> [..., X, X, ..., Y, Y, ..., Z, Z, ...]`

  Args:
    x: `np.ndarray` with an even number of dimensions following `start_axis`.
    start_axis: `int`, number of axis from which to zip (interleave).
    end_axis: `int`, number of axis until which to zip (interleave).

  Returns:
    A `np.ndarray` with a new shape.
  """
  return _zip_axes(x, start_axis, end_axis, unzip=False)


def unzip_axes(x, start_axis=0, end_axis=-1):
  """Unzip (de-interleave) axes starting from `start_axis`.

  Changes the shape as follows:
  `[..., X, X, ..., Y, Y, ..., Z, Z, ...] -> [..., X, Y, Z, ..., X, Y, Z, ...]`

  Args:
    x: `np.ndarray` with an even number of dimensions following `start_axis`.
    start_axis: `int`, number of axis from which to unzip (de-interleave).
    end_axis: `int`, number of axis until which to unzip (de-interleave).

  Returns:
    A `np.ndarray` with a new shape.
  """
  return _zip_axes(x, start_axis, end_axis, unzip=True)


def _zip_axes(x, start_axis=0, end_axis=-1, unzip=False):
  """Zip/unzip (interleave/de-interleave) axes starting from `start_axis`.

  Changes the shape as follows:
    If `unzip == True`:
    `[..., X, X, ..., Y, Y, ..., Z, Z, ...] -> [..., X, Y, Z, ..., X, Y, Z, ..]`
    If `unzip == False`:
    `[..., X, Y, Z, ..., X, Y, Z, ...] -> [..., X, X, ..., Y, Y, ..., Z, Z, ..]`

  Args:
    x: `np.ndarray` with an even number of dimensions following `start_axis`.
    start_axis: `int`, number of axis from which to zip/unzip.
    end_axis: `int`, number of axis until which to zip/unzip.
    unzip: `bool`, set to `True` to unzip instead of zip.

  Returns:
    A `np.ndarray` with a new shape.
  """
  if end_axis == -1:
    end_axis = x.ndim
  half_ndim, ragged = divmod(end_axis - start_axis, 2)
  if ragged:
    raise ValueError(
        f'Need even number of axes to zip, got {end_axis - start_axis}.')

  odd_axes = range(start_axis + 1, end_axis, 2)
  last_axes = range(end_axis - half_ndim, end_axis)

  if unzip:
    x = np.moveaxis(x, odd_axes, last_axes)
  else:
    x = np.moveaxis(x, last_axes, odd_axes)
  return x


def diagonal_between(x, start_axis=0, end_axis=-1):
  """Returns the diagonal along all dimensions between start and end axes."""
  if end_axis == -1:
    end_axis = x.ndim
  half_ndim, ragged = divmod(end_axis - start_axis, 2)
  if ragged:
    raise ValueError(
        f'Need even number of axes to flatten, got {end_axis - start_axis}.')
  if half_ndim == 0:
    return x

  side_shape = x.shape[start_axis:start_axis + half_ndim]
  side_size = functools.reduce(op.mul, side_shape, 1)

  shape_2d = x.shape[:start_axis] + (side_size, side_size) + x.shape[end_axis:]
  shape_result = x.shape[:start_axis] + side_shape + x.shape[end_axis:]

  x = np.diagonal(x.reshape(shape_2d), axis1=start_axis, axis2=start_axis+1)
  x = np.moveaxis(x, -1, start_axis)
  return x.reshape(shape_result)


def zip_flat(x, y):
  return tuple(c for xy in zip(x, y) for c in xy)


def interleave_ones(x, start_axis, end_axis, x_first):
  x_axes = x.shape[start_axis:end_axis]
  ones = (1,) * (end_axis - start_axis)
  shape = x.shape[:start_axis]
  if x_first:
    shape += zip_flat(x_axes, ones)
  else:
    shape += zip_flat(ones, x_axes)
  shape += x.shape[end_axis:]
  return x.reshape(shape)


def outer_prod(x, y, start_axis, end_axis, prod_op):
  if y is None:
    y = x
  x = interleave_ones(x, start_axis, end_axis, True)
  y = interleave_ones(y, start_axis, end_axis, False)
  return prod_op(x, y)



_array_or_list = Union[Optional[np.ndarray], List[Optional[np.ndarray]]]

@dataclasses.dataclass
class MaskedArray:
  masked_value: _array_or_list
  mask: _array_or_list


def get_masked_array(x: _array_or_list,
                     mask_constant: float = None) -> MaskedArray:
  """Return `x` with entries equal to `mask_constant` zeroed-out, and the mask.

  The mask returned is a boolean `np.ndarray` with masked indices having `True`.

  Args:
    x: `np.ndarray` to mask. If `x` is a `MaskedInput`, treat it as
      `(masked_x, mask)` and pass it through.
    mask_constant: an optional `float`, the value in inputs to be considered as
      masked (e.g. padding in a batch of sentences). `None` means no masking.
      Can also be `np.nan`, `np.inf` etc.

  Returns:
    A `MaskedArray` of `(masked_x, boolean_mask)`.
  """
  if isinstance(x, list):
    fields = zip(*(get_masked_array(_x, mask_constant).astuple()
                    for _x in x))
    return MaskedArray(*(list(f) for f in fields))

  if x is None:
    mask = None

  elif isinstance(x, MaskedArray):
    x, mask = x.astuple()

  elif isinstance(x, np.ndarray):
    if mask_constant is None:
      mask = None
    else:
      id_fn = lambda m: m
      mask = lax.cond(np.isnan(mask_constant),
                      np.isnan(x), id_fn,
                      x == mask_constant, id_fn)
  else:
    raise TypeError(x, type(x))

  if mask is not None:
    x = np.where(mask, np.zeros((), x.dtype), x)

  return MaskedArray(x, mask)<|MERGE_RESOLUTION|>--- conflicted
+++ resolved
@@ -72,13 +72,10 @@
 def _output_to_dict(output):
   if isinstance(output, dict):
     return output
-<<<<<<< HEAD
 
   if isinstance(output, Kernel):
     return output.asdict()
 
-=======
->>>>>>> f8d0b3c8
   if hasattr(output, '_asdict'):
     return output._asdict()
   raise ValueError(type(output))
